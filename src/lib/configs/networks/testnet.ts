--- conflicted
+++ resolved
@@ -69,13 +69,9 @@
       vestingProgram: "EMkD74T2spV3A71qfY5PNqVNrNrpbFcdwMF2TerRMr9n",
       owner: "hY5PXHYm58H5KtJW4GrtegxXnpMruoX3LLP6CufHoHj",
       usdcReceiver: "Av47VxT8GpGXHYc3aG7fKddgZjCuZEb5yF3BCaXyE7wu",
-<<<<<<< HEAD
-      usdcDeposit: "8Cb6eKCiowqsfYoLeaQf9voTHv1nV6rKjBvMQwLEGoDJ",
-=======
       usdcReceiverTokenAccount:"HrrpuLCq2ewozVZU5sFrWL6oRvFe8KH1VMhVQLCcWpdy",
       usdcDeposit: "8Cb6eKCiowqsfYoLeaQf9voTHv1nV6rKjBvMQwLEGoDJ",
       usdcDepositTokenAccount:"CWmY521qXB29Hwp3WBzyX1huApRdQu4kjrcxZpa2St7d",
->>>>>>> b8907927
       memoProgram: "MemoSq4gqABAXKb96qnH8TysNcWxMyWCqXgDLGmfcHr",
     },
     tokens: [
