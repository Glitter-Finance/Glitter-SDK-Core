import { PublicKey } from "@solana/web3.js";
import { ethers } from "ethers";
const TronWeb = require('tronweb');
import { fromHexString } from "../../common/utils/bytes";
import algoSdk from "algosdk";
import {
  BridgeEvmNetworks,
  BridgeNetworks,
  getNetworkByNumericId,
  getNumericNetworkId
} from "../../common/networks/networks";
import { EvmError } from "./evmErrors";

export class SerializeEvmBridgeTransfer {
  /**
   * Convert encoded addresses to bytes
   * @param {Network} sourceChain
   * @param {string | algoSdk.Account | PublicKey} address
   * @returns hex string
   */
  static serializeAddress(
    sourceChain: BridgeNetworks | BridgeEvmNetworks,
    address: string
  ): string {
    switch (sourceChain) {
      case BridgeNetworks.TRON:
        // Omit 41 and add 0x
        return `0x${TronWeb.address.toHex(address).slice(2)}`
      case BridgeNetworks.solana:
        return ethers.utils
          .hexZeroPad(new PublicKey(address).toBytes(), 32)
          .toString();
      case BridgeNetworks.Polygon:
      case BridgeNetworks.Avalanche:
      case BridgeNetworks.Ethereum:
        return address;
      case BridgeNetworks.algorand:
        return ethers.utils
          .hexZeroPad(algoSdk.decodeAddress(
            address
          ).publicKey, 32).toString()
    }
  }
  /**
   * Serialize bridge transfer parameters
   * @param {BridgeEvmNetworks} sourceChain
   * @param {BridgeEvmNetworks | BridgeNetworks} destinationChain
   * @param {string} sourceWallet
   * @param {PublicKey | algoSdk.Account | string} destinationWallet
   * @param {ethers.BigNumber} amount
   * @returns Serialized transfer
   */
  static serialize(
    sourceChain: BridgeEvmNetworks,
    destinationChain: BridgeNetworks,
    sourceWallet: string,
    destinationWallet: string,
    amount: ethers.BigNumber
  ): {
    sourceChain: number;
    destinationChain: number;
    sourceWallet: string;
    destinationWallet: string;
    amount: string;
  } {
<<<<<<< HEAD
    const _sourceChain = Object.entries(NetworkIdentifiers).find(
      ([_id, network]) => {
        return network === sourceChain;
      }
    );

    const _destinationChain = Object.entries(NetworkIdentifiers).find(
      ([_id, network]) => {
        return network === destinationChain;
      }
    );

    if (!_sourceChain || !_destinationChain)
      throw new Error(
        EvmError.NOT_SERIALIZABLE
      );
=======
    const _sourceChain = getNumericNetworkId(sourceChain);
    const _destinationChain = getNumericNetworkId(destinationChain);
>>>>>>> e0d90a87

    return {
      sourceChain: _sourceChain,
      destinationChain: _destinationChain,
      destinationWallet: SerializeEvmBridgeTransfer.serializeAddress(
        getNetworkByNumericId(_destinationChain),
        destinationWallet
      ),
      sourceWallet,
      amount: amount.toString(),
    };
  }
}

export class DeserializeEvmBridgeTransfer {
  /**
   * Deserialize address from bytes
   * @param {Network} sourceChain
   * @param {string} address
   * @returns {string} formatted address
   */
  static deserializeAddress(
    chain: BridgeNetworks,
    data: string
  ): string {
    switch (chain) {
      case BridgeNetworks.TRON:
        return TronWeb.address.fromHex('0x' + data)
      case BridgeNetworks.algorand:
        return algoSdk.encodeAddress(fromHexString(data));
      case BridgeNetworks.Polygon:
      case BridgeNetworks.Avalanche:
      case BridgeNetworks.Ethereum:
        return `0x${data.toLowerCase()}`;
      case BridgeNetworks.solana:
        return new PublicKey(fromHexString(data) as Uint8Array).toString();
    }
  }

  static deserialize(
    sourceChainId: number,
    destinationChainId: number,
    sourceWallet: string,
    destinationIdBytes: string,
    amount: ethers.BigNumber
  ): {
    sourceNetwork: BridgeEvmNetworks;
    destinationNetwork: BridgeNetworks;
    sourceWallet: string;
    destinationWallet: string;
    amount: ethers.BigNumber;
  } {
<<<<<<< HEAD
    const sourceChain = Object.entries(NetworkIdentifiers).find(
      ([_id, _network]) => {
        return Number(_id) === sourceChainId;
      }
    );

    const destinationChain = Object.entries(NetworkIdentifiers).find(
      ([_id, _network]) => {
        return Number(_id) === destinationChainId;
      }
    );

    if (!sourceChain || !destinationChain)
      throw new Error(
        EvmError.NOT_DESERILIZABLE
      );

=======
>>>>>>> e0d90a87
    return {
      sourceNetwork: getNetworkByNumericId(sourceChainId) as BridgeEvmNetworks,
      destinationNetwork: getNetworkByNumericId(destinationChainId),
      amount,
      sourceWallet,
      destinationWallet: DeserializeEvmBridgeTransfer.deserializeAddress(
        getNetworkByNumericId(destinationChainId),
        // omit '0x'
        destinationIdBytes.slice(2)
      ),
    };
  }
}<|MERGE_RESOLUTION|>--- conflicted
+++ resolved
@@ -63,27 +63,8 @@
     destinationWallet: string;
     amount: string;
   } {
-<<<<<<< HEAD
-    const _sourceChain = Object.entries(NetworkIdentifiers).find(
-      ([_id, network]) => {
-        return network === sourceChain;
-      }
-    );
-
-    const _destinationChain = Object.entries(NetworkIdentifiers).find(
-      ([_id, network]) => {
-        return network === destinationChain;
-      }
-    );
-
-    if (!_sourceChain || !_destinationChain)
-      throw new Error(
-        EvmError.NOT_SERIALIZABLE
-      );
-=======
     const _sourceChain = getNumericNetworkId(sourceChain);
     const _destinationChain = getNumericNetworkId(destinationChain);
->>>>>>> e0d90a87
 
     return {
       sourceChain: _sourceChain,
@@ -136,26 +117,6 @@
     destinationWallet: string;
     amount: ethers.BigNumber;
   } {
-<<<<<<< HEAD
-    const sourceChain = Object.entries(NetworkIdentifiers).find(
-      ([_id, _network]) => {
-        return Number(_id) === sourceChainId;
-      }
-    );
-
-    const destinationChain = Object.entries(NetworkIdentifiers).find(
-      ([_id, _network]) => {
-        return Number(_id) === destinationChainId;
-      }
-    );
-
-    if (!sourceChain || !destinationChain)
-      throw new Error(
-        EvmError.NOT_DESERILIZABLE
-      );
-
-=======
->>>>>>> e0d90a87
     return {
       sourceNetwork: getNetworkByNumericId(sourceChainId) as BridgeEvmNetworks,
       destinationNetwork: getNetworkByNumericId(destinationChainId),
