import { ConfirmedSignaturesForAddress2Options, Connection, Keypair, PublicKey, sendAndConfirmTransaction, Transaction, TransactionInstruction } from '@solana/web3.js';
import { SolanaAccount, SolanaAccounts } from './accounts';
import { SolanaAssets } from './assets';
import { SolanaBridgeTxnsV1 } from './txns/bridge';
import { PollerOptions, SolanaConfig, SolanaProgramId, SolanaPublicNetworks } from './config';
import { SolanaTxns } from './txns/txns';
import * as util from 'util';
import { BridgeToken, BridgeTokens, LogProgress, Precise, Routing, RoutingDefault, Sleep, ValueUnits } from '../../common';
import { COMMITMENT } from './utils';
import { DepositNote } from '../../common/routing/routing';
import { SolanaPoller } from './poller';
<<<<<<< HEAD
import { BridgeType, PartialBridgeTxn } from '../../common/transactions/transactions';
import { ethers } from 'ethers';
import base58 from 'bs58';
import { SolanaError } from './solanaError';


=======
import { ethers } from 'ethers';
import base58 from 'bs58';

export enum SolanaPublicNetworks {
    mainnet_beta = "https://api.mainnet-beta.solana.com",
    testnet = "https://api.testnet.solana.com",
    devnet = "https://api.devnet.solana.com"
}
>>>>>>> b8907927

export class SolanaConnect {

    private _client?: Connection;
    private _accounts: SolanaAccounts | undefined = undefined;
    private _assets: SolanaAssets | undefined = undefined;
    private _transactions: SolanaTxns | undefined = undefined;
    private _bridgeTxnsV1: SolanaBridgeTxnsV1 | undefined = undefined;
<<<<<<< HEAD
    private _poller:SolanaPoller | undefined;
=======
    private _poller: SolanaPoller | undefined;
>>>>>>> b8907927
    private _config: SolanaConfig | undefined = undefined;
    _lastTxnHash: string = "";


    constructor(config: SolanaConfig) {
        this._config = config;
        this._client = new Connection(config.server);
        this._accounts = new SolanaAccounts(this._client);
        this._assets = new SolanaAssets(this._client);
        this._transactions = new SolanaTxns(this._client);
<<<<<<< HEAD
        this._bridgeTxnsV1 = new SolanaBridgeTxnsV1(this._client,config.accounts.bridgeProgram, config.accounts );
        this._poller = new SolanaPoller(this._client,this._bridgeTxnsV1) 
    }
    
=======
        this._bridgeTxnsV1 = new SolanaBridgeTxnsV1(this._client, config.accounts.bridgeProgram, config.accounts);
        this._poller = new SolanaPoller(this._client, this._bridgeTxnsV1)

        //Load tokens
        config.tokens.forEach(element => {
            BridgeTokens.add(element);
        });
    }

>>>>>>> b8907927
    public getPublicConnection(network: SolanaPublicNetworks): Connection {
        return new Connection(network.toString());
    }

<<<<<<< HEAD

 /**
  * @method bridgeTransactions
  * @param fromAddress 
  * @param fromSymbol 
  * @param toNetwork 
  * @param toAddress 
  * @param tosymbol 
  * @param amount 
  * @returns Unsigned bridge transaction
  * @description performs the bridge operation without signing transaction and return the undigned transaction instead
  */
=======
    /**
     * @method bridgeTransactions
     * @param fromAddress 
     * @param fromSymbol 
     * @param toNetwork 
     * @param toAddress 
     * @param tosymbol 
     * @param amount 
     * @returns Unsigned bridge transaction
     * @description performs the bridge operation without signing transaction and return the undigned transaction instead
     */
>>>>>>> b8907927
    public async bridgeTransactions(
        fromAddress: string,
        fromSymbol: string,
        toNetwork: string,
        toAddress: string,
        tosymbol: string,
        amount: number
    ): Promise<Transaction | undefined> {
        return new Promise(async (resolve, reject) => {

<<<<<<< HEAD
        try{
            //Fail Safe
            if (!this._client) throw new Error(SolanaError.CLIENT_NOT_SET);
            if (!this._bridgeTxnsV1) throw new Error(SolanaError.BRIDGE_NOT_SET);
            if (!this._accounts) throw new Error(SolanaError.ACCOUNTS_NOT_SET);
            if (!this._assets) throw new Error(SolanaError.ASSETS_NOT_SET);
            
             //Get Token
             const token = BridgeTokens.get("solana", fromSymbol);
             if (!token) throw new Error(SolanaError.INVALID_ASSET);


               //Get routing
               const routing = RoutingDefault();
               routing.from.address = fromAddress;
               routing.from.token = fromSymbol;
               routing.from.network = "solana";

               routing.to.address = toAddress; 
               routing.to.token = tosymbol;
               routing.to.network = toNetwork;
               routing.amount = amount;
               
               const sourcePubkey = new PublicKey(fromAddress);
               let txn: Transaction | undefined = undefined;
               if (token.symbol.toLowerCase() === "sol"  ) {
                   txn = await this._bridgeTxnsV1.solBridgeTransaction(sourcePubkey, routing, token);
               } else if (token.symbol.toLocaleLowerCase() == "usdc" && tosymbol.toLocaleLowerCase() == "usdc"){

                txn = await this._bridgeTxnsV1.HandleUsdcSwapUnsigned( routing, token);

               }else {
                   txn = await this._bridgeTxnsV1.tokenBridgeTransaction(sourcePubkey, routing, token);
=======
            try {
                //Fail Safe
                if (!this._client) throw new Error('Solana Client not found');
                if (!this._bridgeTxnsV1) throw new Error('Solana Bridge Transactions not found');
                if (!this._accounts) throw new Error('Solana Accounts not found');
                if (!this._assets) throw new Error('Solana Assets not found');

                //Get Token
                const token = BridgeTokens.get("solana", fromSymbol);
                if (!token) throw new Error("Token not found");


                //Get routing
                const routing = RoutingDefault();
                routing.from.address = fromAddress;
                routing.from.token = fromSymbol;
                routing.from.network = "solana";

                routing.to.address = toAddress;
                routing.to.token = tosymbol;
                routing.to.network = toNetwork;
                routing.amount = amount;

                const sourcePubkey = new PublicKey(fromAddress);
                let txn: Transaction | undefined = undefined;
                if (token.symbol.toLowerCase() === "sol") {
                    txn = await this._bridgeTxnsV1.solBridgeTransaction(sourcePubkey, routing, token);
                } else if (token.symbol.toLocaleLowerCase() == "usdc" && tosymbol.toLocaleLowerCase() == "usdc") {

                    txn = await this._bridgeTxnsV1.HandleUsdcSwapUnsigned(routing, token);

                } else {
                    txn = await this._bridgeTxnsV1.tokenBridgeTransaction(sourcePubkey, routing, token);
>>>>>>> b8907927
                }
                resolve(txn);

            } catch (err) {
                reject(err)
            }

        })
    }

    /**
     * @method bridge
     * @param account solana account of source 
     * @param fromSymbol token symbol of source 
     * @param toNetwork destination chain
     * @param toAddress address on destination chain
     * @param tosymbol destination token symbol
     * @param amount  amount to be transfered from source 
     * @returns 
     * @description performs the bridging operation between two chains 
     */
    public async bridge(account: SolanaAccount,
        fromSymbol: string,
        toNetwork: string,
        toAddress: string,
        tosymbol: string,
        amount: number
    ) {
        return new Promise(async (resolve, reject) => {
            try {

                //Fail Safe
            if (!this._client) throw new Error(SolanaError.CLIENT_NOT_SET);
            if (!this._bridgeTxnsV1) throw new Error(SolanaError.BRIDGE_NOT_SET);
            if (!this._accounts) throw new Error(SolanaError.ACCOUNTS_NOT_SET);
            if (!this._assets) throw new Error(SolanaError.ASSETS_NOT_SET);
            
             //Get Token
             const token = BridgeTokens.get("solana", fromSymbol);
             if (!token) throw new Error(SolanaError.INVALID_ASSET);

                //Get routing
                const routing = RoutingDefault();
                routing.from.address = account.addr;
                routing.from.token = fromSymbol;
                routing.from.network = "solana";

                routing.to.address = toAddress;
                routing.to.token = tosymbol;
                routing.to.network = toNetwork;
                routing.amount = amount;

                //get token account
                let txn: Transaction | undefined = undefined;
                if (token.symbol.toLowerCase() === "sol") {
                    txn = await this._bridgeTxnsV1.solBridgeTransaction(account.pk, routing, token);
                } else if (routing.to.token.toLocaleLowerCase() === "usdc" && token.symbol.toLocaleLowerCase() === "usdc") {
                    txn = await this._bridgeTxnsV1.HandleUsdcSwap(account, routing);
                } else {
                    txn = await this._bridgeTxnsV1.tokenBridgeTransaction(account.pk, routing, token);
                }
                if (!txn) throw new Error(SolanaError.UNDEFINED_TRANSACTION);

                //Send Transaction
                const txid = await this._client.sendTransaction(
                    txn,
                    [Keypair.fromSecretKey(account.sk)],
                    {
                        skipPreflight: true,
                        preflightCommitment: "processed"
                    }
                );
                console.log(`   ✅ - Transaction sent to network ${txid}`);
                resolve(true);

            } catch (error) {
                console.log(error);
                reject(error);
            }
        });
    }

    /**
     * @method fundAccount 
     * @param funder 
     * @param account 
     * @param amount 
     * @returns 
     * @description transfers sol from funder to account 
     */
    //Account Actions
    public async fundAccount(funder: SolanaAccount, account: SolanaAccount, amount: number): Promise<boolean> {
        return new Promise(async (resolve, reject) => {
            try {

                //Fail safe
                if (!this._client) throw new Error(SolanaError.CLIENT_NOT_SET);

                //Get routing
                const routing = RoutingDefault();
                routing.from.address = funder.addr;
                routing.from.token = "sol";
                routing.from.network = "solana";

                routing.to.address = account.addr;
                routing.to.token = "sol";
                routing.to.network = "solana";

                routing.amount = amount;

                let returnValue = await this.sendSol(routing, funder);
                resolve(returnValue);
            } catch (error) {
                reject(error);
            }
        });
    }

    /**
     * @method fundAccountToken
     * @param funder 
     * @param account 
     * @param amount 
     * @param symbol 
     * @returns 
     * @description transfers given token from funder to account
     */
    public async fundAccountTokens(funder: SolanaAccount, account: SolanaAccount, amount: number, symbol: string): Promise<boolean> {
        return new Promise(async (resolve, reject) => {
            try {

                //Fail safe
                if (!this._client) throw new Error(SolanaError.CLIENT_NOT_SET);

                //Get Token
                const token = BridgeTokens.get("solana", symbol);
                if (!token) throw new Error(SolanaError.INVALID_ASSET);

                //Get routing
                const routing = RoutingDefault();
                routing.from.address = funder.addr;
                routing.from.token = symbol;
                routing.from.network = "solana";

                routing.to.address = account.addr;
                routing.to.token = symbol;
                routing.to.network = "solana";

                routing.amount = amount;

                let returnValue = await this.sendTokens(routing, funder, token);
                resolve(returnValue);
            } catch (error) {
                reject(error);
            }
        });
    }

    /**
     * @method closeOutAccount
     * @param signer 
     * @param receiver 
     * @returns 
     */
    public async closeOutAccount(signer: SolanaAccount, receiver: SolanaAccount): Promise<boolean> {
        return new Promise(async (resolve, reject) => {
            try {

                   //Fail Safe
            if (!this._client) throw new Error(SolanaError.CLIENT_NOT_SET);
            if (!this._transactions) throw new Error(SolanaError.UNDEFINED_TRANSACTION);
            if (!this._accounts) throw new Error(SolanaError.ACCOUNTS_NOT_SET);
           
                //Get balance
                const balance = await this.getBalance(signer.addr);

                //Get routing
                const routing = RoutingDefault();
                routing.from.address = signer.addr;
                routing.from.token = "sol";
                routing.from.network = "solana";

                routing.to.address = receiver.addr;
                routing.to.token = "sol";
                routing.to.network = "solana";

                //Get sol token
                const solToken = await this._transactions.SolToken;
                if (!solToken) throw new Error(SolanaError.SOL_TOKEN_NOT_SET);

                routing.amount = ValueUnits.fromUnits(BigInt(1), solToken.decimals).value;

                //get mock transaction
                const mock_txn = await this._transactions.sendSolTransaction(routing);
                mock_txn.recentBlockhash = (await this._client.getRecentBlockhash()).blockhash;
                mock_txn.sign(...[SolanaAccounts.getSignerObject(signer)]);

                //get fee and set amount
                const feeUnits = await mock_txn.getEstimatedFee(this._client);
                const fee = ValueUnits.fromUnits(BigInt(feeUnits), solToken.decimals).value;
                routing.amount = balance - fee;

                const txn = await this._transactions.sendSolTransaction(routing);

                //Send Transactions
                const result = await this._client.sendTransaction(txn,
                    [SolanaAccounts.getSignerObject(signer)])

                //console.log("Sent {0} SOL to {1} to close account", routing.amount, receiver.addr);
                console.log(`Sent ${routing.amount} SOL to ${receiver.addr} to close account ${signer.addr}`);
                resolve(true);

            } catch (error) {
                reject(error);
            }
        });
    }

    /**
     * @method sendSol 
     * @param routing 
     * @param signer 
     * @returns 
     * @description transfers SOL
     */
    public async sendSol(routing: Routing, signer: SolanaAccount): Promise<boolean> {
        // eslint-disable-next-line no-async-promise-executor
        return new Promise(async (resolve, reject) => {
            try {

           //Fail Safe
            if (!this._client) throw new Error(SolanaError.CLIENT_NOT_SET);
            if (!this._transactions) throw new Error(SolanaError.UNDEFINED_TRANSACTION);
            if (!this._accounts) throw new Error(SolanaError.ACCOUNTS_NOT_SET);
           
                //Get Transactions
                console.log(`Sending ${routing.amount} SOL from ${signer.addr} to ${routing.to.address}`);
                const txn = await this._transactions.sendSolTransaction(routing);

                //Send Transactions
                const result = await this._client.sendTransaction(txn,
                    [SolanaAccounts.getSignerObject(signer)])

                console.log(`SOL Sent ${result}`);
                resolve(true);

            } catch (error) {
                reject(error);
            }
        });
    }

    /**
     * @method sendTokens
     * @param routing 
     * @param account 
     * @param token 
     * @returns 
     * @description transfers SPL token
     */
    public async sendTokens(routing: Routing,
        account: SolanaAccount,
        token: BridgeToken): Promise<boolean> {

        // eslint-disable-next-line no-async-promise-executor
        return new Promise(async (resolve, reject) => {
            try {

                //Fail Safe
                if (!this._transactions) throw new Error(SolanaError.UNDEFINED_TRANSACTION);
                if (!account) throw new Error(SolanaError.INVALID_ACCOUNT);
                if (!token) throw new Error(SolanaError.INVALID_ASSET);
                if (!this._assets) throw new Error(SolanaError.UNDEFINED_SOL_ASSETS);
                
                if (!this._client) throw new Error(SolanaError.CLIENT_NOT_SET);
                if (!this._transactions) throw new Error(SolanaError.UNDEFINED_TRANSACTION);
                if (!this._accounts) throw new Error(SolanaError.ACCOUNTS_NOT_SET);
                
                //get token accounts
                const senderTokenAccount = await this._assets.getTokenAccount(account.pk, token);
                const receiverTokenAccount = await this._assets.getTokenAccount(new PublicKey(routing.to.address), token);
                if (!senderTokenAccount) {
                    throw new Error(`Sender Token Account not found for ${account.addr}`);
                }
                if (!receiverTokenAccount) {
                    throw new Error(`Receiver Token Account not found for ${routing.to.address}`);
                }
                //Get Txn
                console.log(`Sending ${routing.amount} ${token.symbol} from ${routing.from.address} to ${routing.to.address}`);
                const txn = await this._transactions.sendTokenTransaction(
                    routing,
                    senderTokenAccount.address,
                    receiverTokenAccount.address,
                    token);

                //Send Transactions
                const result = await this._client.sendTransaction(txn,
                    [SolanaAccounts.getSignerObject(account)])

                console.log(`${token.symbol} Sent ${result}`);
                resolve(true);

            } catch (error) {
                reject(error);
            }
        });


    }

    /**
     * @method optinToken
     * @param account 
     * @param symbol 
     * @returns 
     * @description creates token account 
     */
    async optinToken
        (account: SolanaAccount,
            symbol: string): Promise<boolean> {
        // eslint-disable-next-line no-async-promise-executor
        return new Promise(async (resolve, reject) => {
            try {

                //Fail Safe
                if (!this._assets) throw new Error("Solana Assets not defined");
                if (!this._transactions) throw new Error(SolanaError.UNDEFINED_TRANSACTION);
                if (!account) throw new Error(SolanaError.INVALID_ACCOUNT);
                if (!this._client) throw new Error(SolanaError.UNDEFINED_SOL_ASSETS);
                //Fail Safe

                //Get Token
                const token = BridgeTokens.get("solana", symbol);
                if (!token) throw new Error(SolanaError.ASSETS_NOT_SET);
                if (!token.address) throw new Error(SolanaError.INVALID_APP_ID);
                if (typeof token.address !== "string") throw new Error(SolanaError.INVALID_ASSET_ID_TYPE);

                //Get Txn
                console.log(`Opting in ${account.addr} to ${token.address}`);

                //get token account
                const tokenAccount = await this._assets.getTokenAccount(account.pk, token);
                if (tokenAccount) {
                    console.log(`Account ${account.addr} already opted in to ${token.address}`);
                    resolve(true);
                    return;
                }

                //Create new account
                const signer = SolanaAccounts.getSignerObject(account);
                const newAccount = await this._assets.createTokenAccount(signer, account.pk, token);

                console.log(`Account ${account.addr} opted in to ${token.address}`);
                console.log(util.inspect(newAccount, false, 5, true));

                // const transactions: Transaction[] = [];
                // const txn = await this._transactions.optinTransaction(signer.addr, token.address);
                // transactions.push(txn);

                // //Send Txn
                // await this.signAndSend_SingleSigner(transactions, signer);
                console.log(`Optin Completed`);
                resolve(true);

            } catch (error) {
                reject(error);
            }
        });
    }

    /**
     * @method closeOutAccount
     * @param signer 
     * @param receiver 
     * @param symbol 
     * @returns 
     */
    public async closeOutTokenAccount(
        signer: SolanaAccount,
        receiver: SolanaAccount,
        symbol: string) {

        return new Promise(async (resolve, reject) => {
            try {

                //Fail Safe
                if (!this._transactions) throw new Error(SolanaError.UNDEFINED_TRANSACTION);
                if (!this._assets) throw new Error(SolanaError.UNDEFINED_SOL_ASSETS);

                //Get balance
                let balance = await this.getTokenBalance(signer.addr, symbol);

                //Get Token
                const token = BridgeTokens.get("solana", symbol);
                if (!token) throw new Error(SolanaError.INVALID_ASSET);
                if (!token.address) throw new Error(SolanaError.INVALID_APP_ID);
                if (typeof token.address !== "string") throw new Error(SolanaError.INVALID_ASSET_ID_TYPE);

                //Check if balance needs to be closed out
                if (balance > 0) {
                    //Get routing
                    await this.fundAccountTokens(signer, receiver, balance, symbol);
                    balance = await this.waitForTokenBalance(signer.addr, symbol, 0)
                    console.log(`Sent ${balance} ${symbol} to ${receiver.addr}. New Balance: ${balance}`);
                }
                //get token account
                const tokenAccount = await this._assets.getTokenAccount(signer.pk, token);
                if (!tokenAccount) throw new Error(SolanaError.UNDEFINED_TOKEN_ACCOUNT);

                let txn = this._transactions.closeTokenAccountTransaction(signer.pk, tokenAccount.address);
                resolve(true);

            } catch (error) {
                reject(error);
            }
        });
    }

    /**
     * @method optinAccountExists
     * @param account 
     * @param symbol 
     * @returns 
     */
    async optinAccountExists(account: SolanaAccount,
        symbol: string): Promise<boolean> {
        // eslint-disable-next-line no-async-promise-executor
        return new Promise(async (resolve, reject) => {
            try {

                //Fail Safe
                if (!this._assets) throw new Error(SolanaError.UNDEFINED_SOL_ASSETS);

                // //Get Token
                const token = BridgeTokens.get("solana", symbol);
                if (!token) throw new Error(SolanaError.INVALID_ASSET);
                if (!token.address) throw new Error(SolanaError.INVALID_APP_ID);
                if (typeof token.address !== "string") throw new Error(SolanaError.INVALID_ASSET_ID_TYPE);

                //get token account
                const tokenAccount = await this._assets.getTokenAccount(account.pk, token);
                if (tokenAccount) {
                    resolve(true);
                    return;
                } else {
                    resolve(false);
                }

            } catch (error) {
                reject(error);
            }
        });
    }

    //Account Info
    /**
     * @method getBalance
     * @param address 
     * @returns balance of address 
     */
    public async getBalance(address: string): Promise<number> {
        return new Promise(async (resolve, reject) => {
            try {
     
                if (!this._client) throw new Error(SolanaError.CLIENT_NOT_SET);
                if (!this._transactions) throw new Error(SolanaError.UNDEFINED_TRANSACTION);
                if (!this._accounts) throw new Error(SolanaError.ACCOUNTS_NOT_SET);
           
                //get account
                const account = this._accounts.getAccount(address);
                if (!account) throw new Error(SolanaError.INVALID_ACCOUNT);

                //Get sol token
                const solToken = await this._transactions.SolToken;
                if (!solToken) throw new Error(SolanaError.SOL_TOKEN_NOT_SET);

                let units = await this._client.getBalance(account.pk);

                //Convert units to integer.  The precision round floating point errors
                units = Number(Precise(units).toString());
                let balance = ValueUnits.fromUnits(BigInt(units), solToken.decimals).value;

                resolve(balance);
            } catch (error) {
                reject(error);
            }
        });
    }

    /**
     * @method waitForBalance
     * @param address 
     * @param expectedAmount 
     * @param timeoutSeconds 
     * @param threshold 
     * @param anybalance 
     * @param noBalance 
     * @returns 
     */
    public async waitForBalance(address: string, expectedAmount: number, timeoutSeconds: number = 60, threshold: number = 0.001, anybalance: boolean = false, noBalance: boolean = false): Promise<number> {
        return new Promise(async (resolve, reject) => {
            try {

                //Get start time & balance
                const start = Date.now();
                let balance = await this.getBalance(address);

                //Loop until balance (or timeout) is reached
                while (true) {

                    //Check break conditions
                    if (anybalance && balance > 0) {
                        break;
                    } else if (noBalance && balance == 0) {
                        break;
                    } else if (Math.abs(balance - expectedAmount) < threshold) {
                        break;
                    }

                    //Log
                    let timeInSeconds = (Date.now() - start) / 1000;
                    LogProgress(`$bal. (${balance}), Timeout in ${Math.round((timeoutSeconds - timeInSeconds) * 10) / 10}s`);

                    //Check timeout
                    if (Date.now() - start > timeoutSeconds * 1000) {
                        reject(new Error("Timeout waiting for balance"));
                    }

                    //Wait and Check balance
                    await Sleep(1000);
                    balance = await this.getBalance(address);
                }
                //Log
                let timeInSeconds = (Date.now() - start) / 1000;
                LogProgress(`$bal. (${balance}), Timeout in ${Math.round((timeoutSeconds - timeInSeconds) * 10) / 10}s`);


                resolve(balance);
            } catch (error) {
                reject(error);
            }
        });
    }

    /**
     * @method waitForMinBalance
     * @param address 
     * @param minAmount 
     * @param timeoutSeconds 
     * @returns 
     */
    public async waitForMinBalance(address: string, minAmount: number, timeoutSeconds: number = 60): Promise<number> {
        return new Promise(async (resolve, reject) => {
            try {

                //Get start time & balance
                const start = Date.now();
                let balance = await this.getBalance(address);

                //Loop until balance (or timeout) is reached
                while (true) {

                    //Check break conditions
                    if (balance >= minAmount) {
                        break;
                    }

                    //Log
                    let timeInSeconds = (Date.now() - start) / 1000;
                    LogProgress(`$bal. (${balance}), Timeout in ${Math.round((timeoutSeconds - timeInSeconds) * 10) / 10}s`);

                    //Check timeout
                    if (Date.now() - start > timeoutSeconds * 1000) {
                        reject(new Error("Timeout waiting for balance"));
                    }

                    //Wait and Check balance
                    await Sleep(1000);
                    balance = await this.getBalance(address);
                }
                //Log
                let timeInSeconds = (Date.now() - start) / 1000;
                LogProgress(`$bal. (${balance}), Timeout in ${Math.round((timeoutSeconds - timeInSeconds) * 10) / 10}s`);


                resolve(balance);
            } catch (error) {
                reject(error);
            }
        });
    }

    /**
     * @method waitForBalanceChange
     * @param address 
     * @param startingAmount 
     * @param timeoutSeconds 
     * @returns 
     */
    public async waitForBalanceChange(address: string, startingAmount: number, timeoutSeconds: number = 60): Promise<number> {
        return new Promise(async (resolve, reject) => {
            try {

                //Get start time & balance
                const start = Date.now();
                let balance = await this.getBalance(address);

                //Loop until balance (or timeout) is reached
                while (true) {

                    //Check break conditions
                    if (balance != startingAmount) {
                        break;
                    }

                    //Log
                    let timeInSeconds = (Date.now() - start) / 1000;
                    LogProgress(`$bal. (${balance}), Timeout in ${Math.round((timeoutSeconds - timeInSeconds) * 10) / 10}s`);

                    //Check timeout
                    if (Date.now() - start > timeoutSeconds * 1000) {
                        reject(new Error("Timeout waiting for balance"));
                    }

                    //Wait and Check balance
                    await Sleep(1000);
                    balance = await this.getBalance(address);
                }
                //Log
                let timeInSeconds = (Date.now() - start) / 1000;
                LogProgress(`$bal. (${balance}), Timeout in ${Math.round((timeoutSeconds - timeInSeconds) * 10) / 10}s`);


                resolve(balance);
            } catch (error) {
                reject(error);
            }
        });
    }

    /**
     * @method getTokenBalance
     * @param address 
     * @param symbol 
     * @returns balnce of token(symbol) for the address
     */
    public async getTokenBalance(address: string, symbol: string): Promise<number> {
        return new Promise(async (resolve, reject) => {
            try {
                //Fail Safe
                if (!this._assets) throw new Error("Solana Assets not defined");
                if (!this._transactions) throw new Error(SolanaError.UNDEFINED_TRANSACTION);
                if (!this._accounts) throw new Error(SolanaError.INVALID_ACCOUNT);
                if (!this._client) throw new Error(SolanaError.UNDEFINED_SOL_ASSETS);

                //Get Token
                const token = BridgeTokens.get("solana", symbol);
                if (!token) throw new Error(SolanaError.INVALID_ASSET);
                if (!token.address) throw new Error(SolanaError.INVALID_APP_ID);
                if (typeof token.address !== "string") throw new Error(SolanaError.INVALID_ASSET_ID_TYPE);

                //get token account
                const tokenAccount = await this._assets.getTokenAccount(new PublicKey(address), token);
                if (!tokenAccount) throw new Error(SolanaError.UNDEFINED_TOKEN_ACCOUNT);

                //Get balance (Units)
                let unitsContext = await this._client.getTokenAccountBalance(tokenAccount.address);
                let unitsValue = unitsContext.value;
                let balance = ValueUnits.fromUnits(BigInt(unitsValue.amount), unitsValue.decimals).value;
                resolve(balance);
            } catch (error) {
                reject(error);
            }
        });
    }

    /**
     * @method waitForTokenBalance
     * @param address 
     * @param symbol 
     * @param expectedAmount 
     * @param timeoutSeconds 
     * @param threshold 
     * @param anybalance 
     * @param noBalance 
     * @returns 
     */
    public async waitForTokenBalance(address: string, symbol: string, expectedAmount: number, timeoutSeconds: number = 60, threshold: number = 0.001, anybalance: boolean = false, noBalance: boolean = false): Promise<number> {
        return new Promise(async (resolve, reject) => {
            try {

                //Get start time & balance
                const start = Date.now();
                let balance = await this.getTokenBalance(address, symbol);

                //Loop until balance (or timeout) is reached
                while (true) {

                    //Check break conditions
                    if (anybalance && balance > 0) {
                        break;
                    } else if (noBalance && balance == 0) {
                        break;
                    } else if (Math.abs(balance - expectedAmount) < threshold) {
                        break;
                    }

                    //Log
                    let timeInSeconds = (Date.now() - start) / 1000;
                    LogProgress(`${symbol} bal. (${balance}), Timeout in ${Math.round((timeoutSeconds - timeInSeconds) * 10) / 10}s`);

                    //Check timeout
                    if (Date.now() - start > timeoutSeconds * 1000) {
                        reject(new Error(SolanaError.TIMEOUT));
                    }

                    //Wait and Check balance
                    await Sleep(1000);
                    balance = await this.getTokenBalance(address, symbol);
                }
                //Log
                let timeInSeconds = (Date.now() - start) / 1000;
                LogProgress(`${symbol} bal. (${balance}), Timeout in ${Math.round((timeoutSeconds - timeInSeconds) * 10) / 10}s`);


                resolve(balance);
            } catch (error) {
                reject(error);
            }
        });
    }

    /**
     * @method waitForMinTokenBalance
     * @param address 
     * @param symbol 
     * @param minAmount 
     * @param timeoutSeconds 
     * @returns 
     */
    public async waitForMinTokenBalance(address: string, symbol: string, minAmount: number, timeoutSeconds: number = 60): Promise<number> {
        return new Promise(async (resolve, reject) => {
            try {

                //Get start time & balance
                const start = Date.now();
                let balance = await this.getTokenBalance(address, symbol);

                //Loop until balance (or timeout) is reached
                while (true) {

                    if (balance >= minAmount) {
                        break;
                    }

                    //Log
                    let timeInSeconds = (Date.now() - start) / 1000;
                    LogProgress(`${symbol} bal. (${balance}), Timeout in ${Math.round((timeoutSeconds - timeInSeconds) * 10) / 10}s`);

                    //Check timeout
                    if (Date.now() - start > timeoutSeconds * 1000) {
                        reject(new Error(SolanaError.TIMEOUT));
                    }

                    //Wait and Check balance
                    await Sleep(1000);
                    balance = await this.getTokenBalance(address, symbol);
                }
                //Log
                let timeInSeconds = (Date.now() - start) / 1000;
                LogProgress(`${symbol} bal. (${balance}), Timeout in ${Math.round((timeoutSeconds - timeInSeconds) * 10) / 10}s`);


                resolve(balance);
            } catch (error) {
                reject(error);
            }
        });
    }

    /**
     * @method waitForTokenBalance
     * @param address 
     * @param symbol 
     * @param startingAmount 
     * @param timeoutSeconds 
     * @returns the changed token balance of adddress
     */
    public async waitForTokenBalanceChange(address: string, symbol: string, startingAmount: number, timeoutSeconds: number = 60): Promise<number> {
        return new Promise(async (resolve, reject) => {
            try {
                //Get start time & balance
                const start = Date.now();
<<<<<<< HEAD
                let balance = await this.getTokenBalance(address,symbol);
=======
                let balance = await this.getTokenBalance(address, symbol);

>>>>>>> b8907927
                //Loop until balance (or timeout) is reached
                while (true) {
                    if (balance != startingAmount) {
                        break;
                    }

                    //Log
                    let timeInSeconds = (Date.now() - start) / 1000;
                    LogProgress(`${symbol} bal. (${balance}), Timeout in ${Math.round((timeoutSeconds - timeInSeconds) * 10) / 10}s`);

                    //Check timeout
                    if (Date.now() - start > timeoutSeconds * 1000) {
                        reject(new Error(SolanaError.TIMEOUT));
                    }

                    //Wait and Check balance
                    await Sleep(1000);
                    balance = await this.getTokenBalance(address, symbol);
                }
                //Log
                let timeInSeconds = (Date.now() - start) / 1000;
                LogProgress(`${symbol} bal. (${balance}), Timeout in ${Math.round((timeoutSeconds - timeInSeconds) * 10) / 10}s`);


                resolve(balance);
            } catch (error) {
                reject(error);
            }
        });
    }

        /**
         * 
         * @method listsBridgetransactions
         * @param take 
         * @param beginAt
         * @param endAt 
         * @returns {PartialBridgeTxn[]|undefined}
         */
        public async getPartialBridgeTransactions(take:number, beginAt?:string,endAt?:string):Promise<PartialBridgeTxn[]|undefined>{
            return new Promise(async(resolve, reject) =>{
            try{
                if(!this._poller) throw new Error(SolanaError.POLLER_NOT_SET)
                const list = this._poller?.ListBridgeTransactionHandler(take,beginAt,endAt); 
                if(!list){
                    throw new Error("LIST IS UNDEFINED")
                }
                resolve(list)    
            }catch(err){
                reject(err)
            }
        })  
        }

        
        /**
        *
        * @method getUSDCDepositTransactions
        * @param take 
        * @param beginAt
        * @param endAt
        * @returns {PartialBridgeTxn[]|undefined}
        */
        public async getUsdcDepositPartialTransactions(take:number, beginAt?:string,endAt?:string):Promise<PartialBridgeTxn[]|undefined>{
        return new Promise(async(resolve, reject) =>{
        try{
            if(!this._poller) throw new Error(SolanaError.POLLER_NOT_SET)
            const list = this._poller?.ListUSDCDepositTransactionHandler(take,beginAt,endAt); 
            if(!list){
                throw new Error("LIST IS UNDEFINED")
            }
            resolve(list)    
        }catch(err){
            reject(err)
        }
        })  
        }

     /**
      * 
      * @method startPoller
      * @param bridgeType 
      * @param delay 
      * @param options 
      * @param usdcBridgeTransactions
      * @returns {PartialBridgeTxn[]|undefined} 
      */
     public async startPoller(bridgeType: BridgeType,delay:number,options?:PollerOptions,usdcBridgeTransactions?:'deposit' |'release'):Promise<PartialBridgeTxn[]|undefined>{
        return new Promise(async(resolve, reject) =>{
        try{


            if(!this._poller) throw new Error("poller not set");
            this._poller?.start(bridgeType,delay,options,usdcBridgeTransactions); 

            const list = this._poller.poll()
            if(!list){
                throw new Error("unable to list USDC Release PartialBridgeTxn")
            }
            resolve(list)    
        }catch(err){
            reject(err)
        }
        })  
        }

        /**
        *
        * @method getUSDCDReleaseTransactions
        * @param take 
        * @param beginAt
        * @param endAt
        * @returns {PartialBridgeTxn[]|undefined}
        */
        public async getUsdcReleasePartialTransactions(take:number, beginAt?:string,endAt?:string):Promise<PartialBridgeTxn[]|undefined>{
            return new Promise(async(resolve, reject) =>{
            try{
                if(!this._poller) throw new Error(SolanaError.POLLER_NOT_SET)
                const list = this._poller?.ListUSDCReleaseTransactionHandler(take,beginAt,endAt); 
                if(!list){
                    throw new Error("LIST IS UNDEFINED")
                }
                resolve(list)    
            }catch(err){
                reject(err)
            }
            })  
            }

        //Helper Functions
    async getTestAirDrop(signer: SolanaAccount): Promise<boolean> {
        // eslint-disable-next-line no-async-promise-executor
        return new Promise(async (resolve, reject) => {
            try {
                if (!this._client) throw new Error(SolanaError.CLIENT_NOT_SET);
                const result = await this._client.requestAirdrop(signer.pk, 1_000_000_000);
                resolve(true);
            } catch (error) {
                reject(error);
            }
        });
    }

    // Txn helper 
    async sendAndConfirmTransaction(txn: Transaction, account: SolanaAccount): Promise<string> {
        // eslint-disable-next-line no-async-promise-executor
        return new Promise(async (resolve, reject) => {
            try {

<<<<<<< HEAD
                if(!txn) throw new Error(SolanaError.UNDEFINED_TRANSACTION);
                if(!account) throw new Error(SolanaError.UNDEFINED_ACCOUNTS);
                if(!this._client) throw new Error(SolanaError.CLIENT_NOT_SET);
                const wallet = Keypair.fromSecretKey(account.sk); 
=======
                if (!txn) throw new Error("transaction is not valid");
                if (!account) throw new Error(" account is not defined");
                if (!this._client) throw new Error("solana client not connected")
                const wallet = Keypair.fromSecretKey(account.sk);
>>>>>>> b8907927

                const txn_signature = await sendAndConfirmTransaction(this._client, txn, [wallet]);


                resolve(txn_signature)

            } catch (err) {
                reject(err)
            }
        });

    }
    public get client() {
        return this._client;
    }
    public get accounts() {
        return this._accounts;
    }
    public get assets() {
        return this._assets;
    }
    public get lastTxnHash() {
        return this._lastTxnHash
    }
    // wallet- txn helper 
    public async sendSignedTransaction(txn: number[] | Uint8Array): Promise<string> {
        return new Promise(async (resolve, reject) => {
            try {
                if (!txn) throw new Error("Transaction is not Signed");
<<<<<<< HEAD
                if (!this._client) throw new Error(SolanaError.CLIENT_NOT_SET);
                const txn_hash = await this._client.sendRawTransaction(txn,{
=======
                if (!this._client) throw new Error(" solana client not connected");
                const txn_hash = await this._client.sendRawTransaction(txn, {
>>>>>>> b8907927
                    skipPreflight: false,
                    preflightCommitment: COMMITMENT
                });

                resolve(txn_hash)
            } catch (err) {
                reject(err)
            }
        })

    }

    // get Id
    public getTxnHashedFromBase58(txnID: string): string {
        return ethers.utils.keccak256(base58.decode(txnID));
<<<<<<< HEAD
      }   
    public getSolanaBridgeAddress(id:SolanaProgramId):string|number|undefined{
        return this._bridgeTxnsV1?.getGlitterAccountAddress(id);
    }
    public get tokenBridgePollerAddress():string|number|undefined{
        return this._config?.accounts?.bridgeProgram;
    }
    public get usdcBridgePollerAddress():string|number|undefined{
        return this._config?.accounts?.usdcDeposit;
    }
    public get usdcBridgeDepositAddress():string|number|undefined{
        return this._config?.accounts?.usdcDeposit;
    }   
    public get usdcBridgeReceiverAddress():string|number|undefined{
        return this._config?.accounts?.usdcReceiver;
    }
=======
    }
    public getSolanaBridgeAddress(id: SolanaProgramId): string | number | undefined {
        return this._bridgeTxnsV1?.getGlitterAccountAddress(id);
    }
    public get tokenBridgePollerAddress(): string | number | undefined {
        return this._config?.accounts?.bridgeProgram;
    }
    public get usdcBridgePollerAddress(): string | number | undefined {
        return this._config?.accounts?.usdcDeposit;
    }
    public get usdcBridgeDepositAddress(): string | number | undefined {
        return this._config?.accounts?.usdcDeposit;
    }
    public get usdcBridgeDepositTokenAddress(): string | number | undefined {
        return this._config?.accounts?.usdcDepositTokenAccount;
    }
    public get usdcBridgeReceiverAddress(): string | number | undefined {
        return this._config?.accounts?.usdcReceiver;
    }
    public get usdcBridgeReceiverTokenAddress(): string | number | undefined {
        return this._config?.accounts?.usdcReceiverTokenAccount;
    }
    public getMintAddress(symbol: string): string | undefined {
        try {
            if (!this._accounts) throw new Error("Solana Accounts not defined");

            //Get Token
            const token = BridgeTokens.get("solana", symbol);
            if (!token) throw new Error("Token not found");
            if (!token.address) throw new Error("mint address is required");
            if (typeof token.address !== "string") throw new Error("token address is required in string format");
            return token.address;
        } catch (error) {
            console.log(error);
            return undefined;
        }
    }
    public getToken(token: string): BridgeToken | undefined {
        return BridgeTokens.get("solana", token);
    }
>>>>>>> b8907927

}<|MERGE_RESOLUTION|>--- conflicted
+++ resolved
@@ -9,23 +9,12 @@
 import { COMMITMENT } from './utils';
 import { DepositNote } from '../../common/routing/routing';
 import { SolanaPoller } from './poller';
-<<<<<<< HEAD
 import { BridgeType, PartialBridgeTxn } from '../../common/transactions/transactions';
 import { ethers } from 'ethers';
 import base58 from 'bs58';
 import { SolanaError } from './solanaError';
 
 
-=======
-import { ethers } from 'ethers';
-import base58 from 'bs58';
-
-export enum SolanaPublicNetworks {
-    mainnet_beta = "https://api.mainnet-beta.solana.com",
-    testnet = "https://api.testnet.solana.com",
-    devnet = "https://api.devnet.solana.com"
-}
->>>>>>> b8907927
 
 export class SolanaConnect {
 
@@ -34,11 +23,7 @@
     private _assets: SolanaAssets | undefined = undefined;
     private _transactions: SolanaTxns | undefined = undefined;
     private _bridgeTxnsV1: SolanaBridgeTxnsV1 | undefined = undefined;
-<<<<<<< HEAD
     private _poller:SolanaPoller | undefined;
-=======
-    private _poller: SolanaPoller | undefined;
->>>>>>> b8907927
     private _config: SolanaConfig | undefined = undefined;
     _lastTxnHash: string = "";
 
@@ -49,12 +34,6 @@
         this._accounts = new SolanaAccounts(this._client);
         this._assets = new SolanaAssets(this._client);
         this._transactions = new SolanaTxns(this._client);
-<<<<<<< HEAD
-        this._bridgeTxnsV1 = new SolanaBridgeTxnsV1(this._client,config.accounts.bridgeProgram, config.accounts );
-        this._poller = new SolanaPoller(this._client,this._bridgeTxnsV1) 
-    }
-    
-=======
         this._bridgeTxnsV1 = new SolanaBridgeTxnsV1(this._client, config.accounts.bridgeProgram, config.accounts);
         this._poller = new SolanaPoller(this._client, this._bridgeTxnsV1)
 
@@ -64,25 +43,10 @@
         });
     }
 
->>>>>>> b8907927
     public getPublicConnection(network: SolanaPublicNetworks): Connection {
         return new Connection(network.toString());
     }
 
-<<<<<<< HEAD
-
- /**
-  * @method bridgeTransactions
-  * @param fromAddress 
-  * @param fromSymbol 
-  * @param toNetwork 
-  * @param toAddress 
-  * @param tosymbol 
-  * @param amount 
-  * @returns Unsigned bridge transaction
-  * @description performs the bridge operation without signing transaction and return the undigned transaction instead
-  */
-=======
     /**
      * @method bridgeTransactions
      * @param fromAddress 
@@ -94,7 +58,6 @@
      * @returns Unsigned bridge transaction
      * @description performs the bridge operation without signing transaction and return the undigned transaction instead
      */
->>>>>>> b8907927
     public async bridgeTransactions(
         fromAddress: string,
         fromSymbol: string,
@@ -105,7 +68,6 @@
     ): Promise<Transaction | undefined> {
         return new Promise(async (resolve, reject) => {
 
-<<<<<<< HEAD
         try{
             //Fail Safe
             if (!this._client) throw new Error(SolanaError.CLIENT_NOT_SET);
@@ -118,40 +80,6 @@
              if (!token) throw new Error(SolanaError.INVALID_ASSET);
 
 
-               //Get routing
-               const routing = RoutingDefault();
-               routing.from.address = fromAddress;
-               routing.from.token = fromSymbol;
-               routing.from.network = "solana";
-
-               routing.to.address = toAddress; 
-               routing.to.token = tosymbol;
-               routing.to.network = toNetwork;
-               routing.amount = amount;
-               
-               const sourcePubkey = new PublicKey(fromAddress);
-               let txn: Transaction | undefined = undefined;
-               if (token.symbol.toLowerCase() === "sol"  ) {
-                   txn = await this._bridgeTxnsV1.solBridgeTransaction(sourcePubkey, routing, token);
-               } else if (token.symbol.toLocaleLowerCase() == "usdc" && tosymbol.toLocaleLowerCase() == "usdc"){
-
-                txn = await this._bridgeTxnsV1.HandleUsdcSwapUnsigned( routing, token);
-
-               }else {
-                   txn = await this._bridgeTxnsV1.tokenBridgeTransaction(sourcePubkey, routing, token);
-=======
-            try {
-                //Fail Safe
-                if (!this._client) throw new Error('Solana Client not found');
-                if (!this._bridgeTxnsV1) throw new Error('Solana Bridge Transactions not found');
-                if (!this._accounts) throw new Error('Solana Accounts not found');
-                if (!this._assets) throw new Error('Solana Assets not found');
-
-                //Get Token
-                const token = BridgeTokens.get("solana", fromSymbol);
-                if (!token) throw new Error("Token not found");
-
-
                 //Get routing
                 const routing = RoutingDefault();
                 routing.from.address = fromAddress;
@@ -173,7 +101,6 @@
 
                 } else {
                     txn = await this._bridgeTxnsV1.tokenBridgeTransaction(sourcePubkey, routing, token);
->>>>>>> b8907927
                 }
                 resolve(txn);
 
@@ -967,12 +894,8 @@
             try {
                 //Get start time & balance
                 const start = Date.now();
-<<<<<<< HEAD
-                let balance = await this.getTokenBalance(address,symbol);
-=======
                 let balance = await this.getTokenBalance(address, symbol);
 
->>>>>>> b8907927
                 //Loop until balance (or timeout) is reached
                 while (true) {
                     if (balance != startingAmount) {
@@ -1122,17 +1045,10 @@
         return new Promise(async (resolve, reject) => {
             try {
 
-<<<<<<< HEAD
                 if(!txn) throw new Error(SolanaError.UNDEFINED_TRANSACTION);
                 if(!account) throw new Error(SolanaError.UNDEFINED_ACCOUNTS);
                 if(!this._client) throw new Error(SolanaError.CLIENT_NOT_SET);
                 const wallet = Keypair.fromSecretKey(account.sk); 
-=======
-                if (!txn) throw new Error("transaction is not valid");
-                if (!account) throw new Error(" account is not defined");
-                if (!this._client) throw new Error("solana client not connected")
-                const wallet = Keypair.fromSecretKey(account.sk);
->>>>>>> b8907927
 
                 const txn_signature = await sendAndConfirmTransaction(this._client, txn, [wallet]);
 
@@ -1162,13 +1078,8 @@
         return new Promise(async (resolve, reject) => {
             try {
                 if (!txn) throw new Error("Transaction is not Signed");
-<<<<<<< HEAD
                 if (!this._client) throw new Error(SolanaError.CLIENT_NOT_SET);
                 const txn_hash = await this._client.sendRawTransaction(txn,{
-=======
-                if (!this._client) throw new Error(" solana client not connected");
-                const txn_hash = await this._client.sendRawTransaction(txn, {
->>>>>>> b8907927
                     skipPreflight: false,
                     preflightCommitment: COMMITMENT
                 });
@@ -1184,24 +1095,6 @@
     // get Id
     public getTxnHashedFromBase58(txnID: string): string {
         return ethers.utils.keccak256(base58.decode(txnID));
-<<<<<<< HEAD
-      }   
-    public getSolanaBridgeAddress(id:SolanaProgramId):string|number|undefined{
-        return this._bridgeTxnsV1?.getGlitterAccountAddress(id);
-    }
-    public get tokenBridgePollerAddress():string|number|undefined{
-        return this._config?.accounts?.bridgeProgram;
-    }
-    public get usdcBridgePollerAddress():string|number|undefined{
-        return this._config?.accounts?.usdcDeposit;
-    }
-    public get usdcBridgeDepositAddress():string|number|undefined{
-        return this._config?.accounts?.usdcDeposit;
-    }   
-    public get usdcBridgeReceiverAddress():string|number|undefined{
-        return this._config?.accounts?.usdcReceiver;
-    }
-=======
     }
     public getSolanaBridgeAddress(id: SolanaProgramId): string | number | undefined {
         return this._bridgeTxnsV1?.getGlitterAccountAddress(id);
@@ -1242,6 +1135,5 @@
     public getToken(token: string): BridgeToken | undefined {
         return BridgeTokens.get("solana", token);
     }
->>>>>>> b8907927
 
 }