--- conflicted
+++ resolved
@@ -9,11 +9,6 @@
 import { SolanaAssets, SolanaAsset } from "./assets";
 import { SolanaConfig } from "./config";
 import { SolanaConnect } from "./connect";
-<<<<<<< HEAD
-// import { SolanaWallet } from "./wallet";
-=======
-import { SolanaWallets } from "./wallet";
->>>>>>> bb213bc5
 
 export {
   SolanaBridgeTxnsV1,
@@ -26,9 +21,4 @@
   SolanaAsset,
   SolanaConfig,
   SolanaConnect,
-<<<<<<< HEAD
-  // SolanaWallet,
-=======
-  SolanaWallets,
->>>>>>> bb213bc5
 };