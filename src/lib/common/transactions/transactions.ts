import { Routing } from "../routing/routing"

export enum TransactionType{
    Unknown = "Unknown",
    Deposit = "Deposit",
    Release = "Release",
    Refund =  "Refund",
    Transfer = "Transfer",
    Finalize = "Finalize",
<<<<<<< HEAD
=======
    FeeTransfer = "FeeTransfer",
    Error = "Error",
>>>>>>> b8907927
}
export enum ChainStatus{
    Unknown = "Unknown",
    Pending = "Pending",
    Completed = "Completed",
    Failed = "Failed",
    Cancelled = "Cancelled",
}
export enum BridgeType{
    Unknown = "Unknown",
    USDC = "USDC",
    Token = "Token",
}

export type PartialBridgeTxn ={
    txnID:string, 
    txnIDHashed?:string,
    bridgeType?:BridgeType,
    txnTimestamp?:Date,
    block?:number,
    txnType:TransactionType, 
    chainStatus?:ChainStatus|null,
    network?:string|null,
    tokenSymbol?:string|null,
    address?:string|null,
    units?:string|null,
    amount?:number|null,
    routing?:Routing |null    
};
<|MERGE_RESOLUTION|>--- conflicted
+++ resolved
@@ -7,11 +7,8 @@
     Refund =  "Refund",
     Transfer = "Transfer",
     Finalize = "Finalize",
-<<<<<<< HEAD
-=======
     FeeTransfer = "FeeTransfer",
     Error = "Error",
->>>>>>> b8907927
 }
 export enum ChainStatus{
     Unknown = "Unknown",
