import { PublicKey } from '@solana/web3.js';
import algosdk from 'algosdk';
import minimist = require('minimist');
import * as readline from 'readline'


export class InputParams {

    static get(field: string): string | undefined {
        const argv = minimist(process.argv.slice(2));
        return argv[field];
    }
}

export function Sleep(ms: number) {
    return new Promise(resolve => setTimeout(resolve, ms));
}

export function Precise(value: number | string, precision: number = 21): number {
    if (typeof value === "string") {
        return Number(parseFloat(value).toPrecision(precision));
    } else {
        return Number(parseFloat(value.toString()).toPrecision(precision));
    }
}
export function PreciseDecimals(value: number | string, decimals: number = 2): number {
    return Number(Precise(value).toFixed(decimals));
}

export function LogProgress(progress: string) {
    readline.clearLine(process.stdout, 0)
    readline.cursorTo(process.stdout, 0)
    process.stdout.write(progress)
}




export const base64ToString = (encoded: any) => {
    return Buffer.from(encoded, "base64").toString();
};
export const base64To0xString = (encoded: any) => {
    return `0x${Buffer.from(encoded, "base64").toString("hex")}`;
};
export const base64ToBigUIntString = (encoded: any) => {
    return Buffer.from(encoded, "base64").readBigUInt64BE().toString();
<<<<<<< HEAD
};
=======
};

function instanceofAlgoAccount(account: any): boolean {
    return 'addr' in account && 'sk' in account
}

export function walletToAddress(
    wallet: string | PublicKey | algosdk.Account
): string {
    let destinationInStr: string | null = null;
    if (typeof wallet === "object") {
        if (wallet instanceof PublicKey) {
            destinationInStr = wallet.toBase58();
        } else if (
            instanceofAlgoAccount(wallet)
        ) {
            destinationInStr = (wallet as algosdk.Account).addr
        }
    } else if (typeof wallet === "string") {
        destinationInStr = wallet as string
    }

    if (!destinationInStr) {
        throw new Error('Unsupported Wallet Type')
    }

    return destinationInStr
}
>>>>>>> e0d90a87
<|MERGE_RESOLUTION|>--- conflicted
+++ resolved
@@ -44,9 +44,6 @@
 };
 export const base64ToBigUIntString = (encoded: any) => {
     return Buffer.from(encoded, "base64").readBigUInt64BE().toString();
-<<<<<<< HEAD
-};
-=======
 };
 
 function instanceofAlgoAccount(account: any): boolean {
@@ -74,5 +71,4 @@
     }
 
     return destinationInStr
-}
->>>>>>> e0d90a87
+}