{
  "name": "glitter-bridge-connections",
  "version": "1.0.3",
  "description": "Glitter Finance Bridge: Connections Library",
  "main": "dist/index.js",
  "module": "dist/index.js",
  "types": "dist/index.d.js",
  "scripts": {
    "build": "npx tsc",
    "test": "echo \"Error: no test specified\" && exit 1",
    "release": "release-it"
  },
  "repository": {
    "type": "git",
    "url": "git+https://github.com/Glitter-Finance/glitter-bridge-connections.git"
  },
  "author": "Glitter Finance",
  "license": "MIT",
  "bugs": {
    "url": "https://github.com/Glitter-Finance/glitter-bridge-connections/issues"
  },
  "homepage": "https://github.com/Glitter-Finance/glitter-bridge-connections#readme",
  "dependencies": {
<<<<<<< HEAD
=======
    "@circle-fin/circle-sdk": "^1.3.0",
>>>>>>> 86af5e52
    "@solana/spl-token": "^0.3.6",
    "@solana/web3.js": "^1.65.0",
    "algosdk": "^1.24.1",
    "bip39": "^3.0.4",
    "chalk": "4.1.0",
<<<<<<< HEAD
    "ed25519-hd-key": "^1.3.0",
    "ethers": "^5.7.2",
    "glitter-bridge-common": "^1.0.0",
    "glitter-bridge-common-dev": "latest",
    "glitter-bridge-sdk": "^1.0.0",
    "glitter-evm-contracts": "^1.0.30",
=======
    "dotenv": "^16.0.3",
    "ed25519-hd-key": "^1.3.0",
>>>>>>> 86af5e52
    "minimist": "latest",
    "tweetnacl": "^1.0.3",
    "winston": "latest"
  },
  "release-it": {
    "github": {
      "release": true
    }
  },
  "devDependencies": {
    "@types/minimist": "^1.2.2",
    "release-it": "^15.5.0",
    "ts-node": "^10.9.1",
    "tslint": "latest",
    "typescript": "^4.9.4"
  },
  "files": [
    "dist/**/*"
  ]
}<|MERGE_RESOLUTION|>--- conflicted
+++ resolved
@@ -21,26 +21,16 @@
   },
   "homepage": "https://github.com/Glitter-Finance/glitter-bridge-connections#readme",
   "dependencies": {
-<<<<<<< HEAD
-=======
     "@circle-fin/circle-sdk": "^1.3.0",
->>>>>>> 86af5e52
     "@solana/spl-token": "^0.3.6",
     "@solana/web3.js": "^1.65.0",
     "algosdk": "^1.24.1",
     "bip39": "^3.0.4",
     "chalk": "4.1.0",
-<<<<<<< HEAD
+    "dotenv": "^16.0.3",
     "ed25519-hd-key": "^1.3.0",
     "ethers": "^5.7.2",
-    "glitter-bridge-common": "^1.0.0",
-    "glitter-bridge-common-dev": "latest",
-    "glitter-bridge-sdk": "^1.0.0",
     "glitter-evm-contracts": "^1.0.30",
-=======
-    "dotenv": "^16.0.3",
-    "ed25519-hd-key": "^1.3.0",
->>>>>>> 86af5e52
     "minimist": "latest",
     "tweetnacl": "^1.0.3",
     "winston": "latest"
