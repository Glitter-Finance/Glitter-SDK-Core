{
  "name": "glitter-bridge-sdk-dev",
  "version": "1.1.4",
  "description": "Glitter Finance Bridge: Connections Library (Dev Version)",
  "main": "dist/index.js",
  "module": "dist/index.js",
  "types": "dist/index.d.js",
  "scripts": {
    "build": "npx tsc",
    "test": "echo \"Error: no test specified\" && exit 1",
    "release": "release-it"
  },
  "repository": {
    "type": "git",
    "url": "git+https://github.com/Glitter-Finance/glitter-bridge-connections.git"
  },
  "author": "Glitter Finance",
  "license": "MIT",
  "bugs": {
    "url": "https://github.com/Glitter-Finance/glitter-bridge-connections/issues"
  },
  "homepage": "https://github.com/Glitter-Finance/glitter-bridge-connections#readme",
  "dependencies": {
    "@circle-fin/circle-sdk": "^1.3.0",
    "@perawallet/connect": "^1.0.7",
    "@randlabs/myalgo-connect": "^1.4.2",
    "@solana/spl-token": "^0.3.6",
    "@solana/wallet-adapter-wallets": "^0.19.10",
    "@solana/web3.js": "^1.65.0",
    "algosdk": "^1.24.1",
    "bip39": "^3.0.4",
    "chalk": "4.1.0",
    "dotenv": "^16.0.3",
    "ed25519-hd-key": "^1.3.0",
    "ethers": "^5.7.2",
    "eventemitter3": "^5.0.0",
<<<<<<< HEAD
    "glitter-evm-contracts": "^1.0.31",
=======
    "glitter-evm-contracts": "^1.0.32",
>>>>>>> adb384be
    "minimist": "latest",
    "tweetnacl": "^1.0.3",
    "winston": "latest"
  },
  "release-it": {
    "github": {
      "release": true
    }
  },
  "devDependencies": {
    "@types/minimist": "^1.2.2",
    "release-it": "^15.5.0",
    "ts-node": "^10.9.1",
    "tslint": "latest",
    "typescript": "^4.9.4"
  },
  "files": [
    "dist/**/*"
  ]
}<|MERGE_RESOLUTION|>--- conflicted
+++ resolved
@@ -34,11 +34,7 @@
     "ed25519-hd-key": "^1.3.0",
     "ethers": "^5.7.2",
     "eventemitter3": "^5.0.0",
-<<<<<<< HEAD
-    "glitter-evm-contracts": "^1.0.31",
-=======
     "glitter-evm-contracts": "^1.0.32",
->>>>>>> adb384be
     "minimist": "latest",
     "tweetnacl": "^1.0.3",
     "winston": "latest"
