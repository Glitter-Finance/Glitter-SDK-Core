{
  "name": "glitter-bridge-sdk-dev",
<<<<<<< HEAD
  "version": "2.1.7",
=======
  "version": "1.1.49",
>>>>>>> e5532e8e
  "description": "Glitter Finance Bridge: Connections Library (Dev Version)",
  "main": "dist/index.js",
  "module": "dist/index.js",
  "types": "dist/index.d.js",
  "scripts": {
    "test": "yarn jest",
    "build": "npx tsc",
    "release": "release-it"
  },
  "repository": {
    "type": "git",
    "url": "git+https://github.com/Glitter-Finance/glitter-bridge-connections.git"
  },
  "author": "Glitter Finance",
  "license": "MIT",
  "bugs": {
    "url": "https://github.com/Glitter-Finance/glitter-bridge-connections/issues"
  },
  "homepage": "https://github.com/Glitter-Finance/glitter-bridge-connections#readme",
  "dependencies": {
    "@circle-fin/circle-sdk": "^1.3.0",
    "@perawallet/connect": "^1.0.7",
    "@randlabs/myalgo-connect": "^1.4.2",
    "@solana/spl-token": "^0.3.6",
    "@solana/web3.js": "^1.65.0",
    "algosdk": "^1.24.1",
    "bip39": "^3.0.4",
    "bs58": "^5.0.0",
    "chalk": "4.1.0",
    "dotenv": "^16.0.3",
    "ed25519-hd-key": "^1.3.0",
    "ethers": "^5.7.2",
    "eventemitter3": "^5.0.0",
    "glitter-evm-contracts": "^1.0.32",
    "minimist": "latest",
    "tronweb": "^5.1.0",
    "tweetnacl": "^1.0.3",
    "winston": "latest"
  },
  "release-it": {
    "github": {
      "release": true
    }
  },
  "devDependencies": {
    "@types/jest": "^29.4.0",
    "@types/minimist": "^1.2.2",
    "jest": "^29.4.3",
    "release-it": "^15.5.0",
    "ts-jest": "^29.0.5",
    "ts-node": "^10.9.1",
    "tslint": "latest",
    "typescript": "^4.9.4"
  },
  "files": [
    "dist/**/*"
  ]
}<|MERGE_RESOLUTION|>--- conflicted
+++ resolved
@@ -1,10 +1,6 @@
 {
   "name": "glitter-bridge-sdk-dev",
-<<<<<<< HEAD
-  "version": "2.1.7",
-=======
-  "version": "1.1.49",
->>>>>>> e5532e8e
+  "version": "1.2.7",
   "description": "Glitter Finance Bridge: Connections Library (Dev Version)",
   "main": "dist/index.js",
   "module": "dist/index.js",
