import * as algosdk from "algosdk";
import { Account, Transaction } from "algosdk";
import { AlgorandAccount, AlgorandAccounts } from "./accounts";
import { AlgorandConfig } from "./config";
import { AlgorandTxns } from "./txns/txns";
import { AlgorandAssets } from "./assets";
import { AlgorandBridgeTxnsV1 } from "./txns/bridge";
<<<<<<< HEAD
import {
  BridgeToken,
  BridgeTokens,
  Routing,
  RoutingDefault,
  Sleep,
  LogProgress,
} from "glitter-bridge-common";
import * as fs from "fs";
import { revoke } from "@solana/spl-token";
=======
import * as fs from 'fs';
import { BridgeToken, BridgeTokens, LogProgress, Routing, RoutingDefault, Sleep } from '../_common';
>>>>>>> 86af5e52

/**
 * Connection to the Algorand network
 *
 */
export class AlgorandConnect {
<<<<<<< HEAD
  private _clientIndexer: algosdk.Indexer | undefined = undefined;
  private _client: algosdk.Algodv2 | undefined = undefined;

  private _accounts: AlgorandAccounts | undefined = undefined;
  private _assets: AlgorandAssets | undefined = undefined;
  private _transactions: AlgorandTxns | undefined = undefined;
  private _bridgeTxnsV1: AlgorandBridgeTxnsV1 | undefined = undefined;

  constructor(config: AlgorandConfig) {
    this._client = GetAlgodClient(
      config.serverUrl,
      config.serverPort,
      config.nativeToken
    );
    this._clientIndexer = GetAlgodIndexer(
      config.indexerUrl,
      config.indexerUrl,
      config.nativeToken
    );

    this._accounts = new AlgorandAccounts(this._client);
    this._assets = new AlgorandAssets(this._client);
    this._transactions = new AlgorandTxns(this._client);
    this._bridgeTxnsV1 = new AlgorandBridgeTxnsV1(
      this._client,
      config.appProgramId,
      this._transactions
    );
  }

  //Getters
  public get client() {
    return this._client;
  }
  public get clientIndexer() {
    return this._clientIndexer;
  }
  public get accounts() {
    return this._accounts;
  }
  public get assets() {
    return this._assets;
  }

  //Check
  public checkHealth(): Promise<{}> {
    return new Promise(async (resolve, reject) => {
      try {
        if (!this._client) throw new Error("Algorand Client not defined");
        let returnValue = await this._client.healthCheck().do();
        resolve(returnValue);
      } catch (error) {
        reject(error);
      }
    });
  }
  public checkVersion(): Promise<{}> {
    return new Promise(async (resolve, reject) => {
      try {
        if (!this._client) throw new Error("Algorand Client not defined");
        let returnValue = await this._client.versionsCheck().do();
        resolve(returnValue);
      } catch (error) {
        reject(error);
      }
    });
  }

  public async createUSDCBridgeTransfer(
    account: AlgorandAccount,
    fromSymbol: string,
    toNetwork: string,
    toAddress: string,
    tosymbol: string,
    amount: number,
    cluster: string
  ): Promise<Transaction[] | undefined> {
    return new Promise(async (resolve, reject) => {
      try {
        if (!this._client) throw new Error("Algorand Client not defined");
        if (!this._bridgeTxnsV1)
          throw new Error("Algorand Bridge Txns not defined");

        // Routing
        const routing = RoutingDefault();
        routing.from.address = account.addr;
        routing.from.token = fromSymbol;
        routing.from.network = "algorand";

        routing.to.address = toAddress;
        routing.to.token = tosymbol;
        routing.to.network = toNetwork;
        routing.amount = amount;
        //Get Token
        const asset = BridgeTokens.get("algorand", fromSymbol);
        // if (!asset) throw new Error("Asset not found");
        let txn = undefined;
        if (routing.from.token == "USDC" && routing.to.token == "USDC") {
          txn = await this._bridgeTxnsV1.HandleUsdcSwap(routing, cluster);
          console.log(`Algorand USDC Transaction Complete`);
          resolve(txn);
        }
        resolve(txn);
      } catch (err) {
        reject(err);
      }
    });
  }

  //Bridge Actions
  public async bridge(
    account: AlgorandAccount,
    fromSymbol: string,
    toNetwork: string,
    toAddress: string,
    tosymbol: string,
    amount: number
  ): Promise<boolean> {
    return new Promise(async (resolve, reject) => {
      try {
        if (!this._client) throw new Error("Algorand Client not defined");
        if (!this._bridgeTxnsV1)
          throw new Error("Algorand Bridge Txns not defined");

        //Get Token
        const asset = BridgeTokens.get("algorand", fromSymbol);
        // ?? asset should be xsol
        if (!asset) throw new Error("Asset not found");

        //Get routing
        const routing = RoutingDefault();
        routing.from.address = account.addr;
        routing.from.token = fromSymbol;
        routing.from.network = "algorand";

        routing.to.address = toAddress;
        routing.to.token = tosymbol;
        routing.to.network = toNetwork;
        routing.amount = amount;

        //Run Transaction

        let transactions = await this._bridgeTxnsV1.bridgeTransactions(
          routing,
          asset
        );
        let result = await this.signAndSend_SingleSigner(transactions, account);
        console.log(`Algorand Bridge Transaction Complete`);

        resolve(true);

        resolve(false);
      } catch (error) {
        reject(error);
      }
    });
  }

  //Account Actions
  public async fundAccount(
    funder: AlgorandAccount,
    account: AlgorandAccount,
    amount: number
  ): Promise<boolean> {
    return new Promise(async (resolve, reject) => {
      try {
        if (!this._client) throw new Error("Algorand Client not defined");

        //Get routing
        const routing = RoutingDefault();
        routing.from.address = funder.addr;
        routing.from.token = "algo";
        routing.from.network = "algorand";

        routing.to.address = account.addr;
        routing.to.token = "algo";
        routing.to.network = "algorand";

        routing.amount = amount;

        let returnValue = await this.sendAlgo(routing, funder);
        resolve(returnValue);
      } catch (error) {
        reject(error);
      }
    });
  }
  public async fundAccountToken(
    funder: AlgorandAccount,
    account: AlgorandAccount,
    amount: number,
    symbol: string
  ): Promise<boolean> {
    return new Promise(async (resolve, reject) => {
      try {
        if (!this._client) throw new Error("Algorand Client not defined");

        //Get Token
        const asset = BridgeTokens.get("algorand", symbol);
        if (!asset) throw new Error("Asset not found");

        //Get routing
        const routing = RoutingDefault();
        routing.from.address = funder.addr;
        routing.from.token = symbol;
        routing.from.network = "algorand";

        routing.to.address = account.addr;
        routing.to.token = symbol;
        routing.to.network = "algorand";

        routing.amount = amount;

        let returnValue = await this.sendTokens(routing, funder, asset);
        resolve(returnValue);
      } catch (error) {
        reject(error);
      }
    });
  }

  //Txn Actions
  async sendAlgo(
    routing: Routing,
    signer: Account,
    debug_rootPath?: string
  ): Promise<boolean> {
    // eslint-disable-next-line no-async-promise-executor
    return new Promise(async (resolve, reject) => {
      try {
        //Fail Safe
        if (!this._transactions)
          throw new Error("Algorand Transactions not defined");
        if (!signer) throw new Error("Signer is required");

        //Get Txns
        const transactions: Transaction[] = [];
        transactions.push(
          await this._transactions.sendAlgoTransaction(routing)
        );

        //Send
        await this.signAndSend_SingleSigner(
          transactions,
          signer,
          debug_rootPath
        );
        resolve(true);
      } catch (error) {
        reject(error);
      }
    });
  }
  async sendTokens(
    routing: Routing,
    signer: Account,
    token: BridgeToken,
    debug_rootPath?: string
  ): Promise<boolean> {
    // eslint-disable-next-line no-async-promise-executor
    return new Promise(async (resolve, reject) => {
      try {
        //Fail Safe
        if (!this._transactions)
          throw new Error("Algorand Transactions not defined");
        if (!signer) throw new Error("Signer is required");

        //Get Txn
        console.log(
          `Sending ${routing.amount} ${token.symbol} from ${routing.from.address} to ${routing.to.address}`
        );
        const transactions: Transaction[] = [];
        transactions.push(
          await this._transactions.sendTokensTransaction(routing, token)
        );

        //Send
        await this.signAndSend_SingleSigner(
          transactions,
          signer,
          debug_rootPath
        );
        console.log(`Txn Completed`);
        resolve(true);
      } catch (error) {
        reject(error);
      }
    });
  }
  async mintTokens(
    signers: Account[],
    msigParams: algosdk.MultisigMetadata,
    routing: Routing,
    token: BridgeToken,
    debug_rootPath?: string
  ): Promise<boolean> {
    // eslint-disable-next-line no-async-promise-executor
    return new Promise(async (resolve, reject) => {
      try {
        //Fail Safe
        if (!this._transactions)
          throw new Error("Algorand Transactions not defined");

        //Get Txn
        console.log(
          `Minting ${routing.amount} ${token.symbol} to ${routing.to.address}`
        );
        const transactions: Transaction[] = [];
        transactions.push(
          await this._transactions.sendTokensTransaction(routing, token)
        );

        //Send
        await this.signAndSend_MultiSig(
          transactions,
          signers,
          msigParams,
          debug_rootPath
        );
        console.log("Minting Completed");
        resolve(true);
      } catch (error) {
        reject(error);
      }
    });
  }
  async optinToken(signer: Account, symbol: string): Promise<boolean> {
    // eslint-disable-next-line no-async-promise-executor
    return new Promise(async (resolve, reject) => {
      try {
        //Get Token
        const token = BridgeTokens.get("algorand", symbol);
        if (!token) throw new Error("Token not found");

        //Fail Safe
        if (!this._transactions)
          throw new Error("Algorand Transactions not defined");
        if (!token.address) throw new Error("asset_id is required");
        if (typeof token.address !== "number")
          throw new Error("token address is required in number format");

        //Get Txn
        console.log(`Opting in ${signer.addr} to ${token.address}`);
        const transactions: Transaction[] = [];
        const txn = await this._transactions.optinTransaction(
          signer.addr,
          token.address
        );
        transactions.push(txn);

        //Send Txn
        await this.signAndSend_SingleSigner(transactions, signer);
        console.log(`Optin Completed`);
        resolve(true);
      } catch (error) {
        reject(error);
      }
    });
  }
  async closeOutTokenAccount(
    signer: Account,
    receiver: string,
    symbol: string
  ): Promise<boolean> {
    // eslint-disable-next-line no-async-promise-executor
    return new Promise(async (resolve, reject) => {
      try {
        //Get Token
        const token = BridgeTokens.get("algorand", symbol);
        if (!token) throw new Error("Token not found");

        //Fail Safe
        if (!this._transactions)
          throw new Error("Algorand Transactions not defined");
        if (!token.address) throw new Error("asset_id is required");
        if (typeof token.address !== "number")
          throw new Error("address is required in number format");

        //Get Txns
        console.log(
          `Closing out token account for ${signer.addr} to ${receiver}`
        );
        const transactions: Transaction[] = [];
        const txn = await this._transactions.closeOutTokenTransaction(
          signer.addr,
          receiver,
          token.address
        );
        transactions.push(txn);

        //Send Txn
        await this.signAndSend_SingleSigner(transactions, signer);
        console.log(`Token Closeout Completed`);
        resolve(true);
      } catch (error) {
        reject(error);
      }
    });
  }
  async closeOutAccount(
    signer: AlgorandAccount,
    receiver: string
  ): Promise<boolean> {
    // eslint-disable-next-line no-async-promise-executor
    return new Promise(async (resolve, reject) => {
      try {
        //Fail Safe
        if (!this._transactions)
          throw new Error("Algorand Transactions not defined");

        //Get txns
        console.log(
          `Closing out token account for ${signer.addr} to ${receiver}`
        );
        const transactions: Transaction[] = [];
        const txn = await this._transactions.closeOutAccountTransaction(
          signer.addr,
          receiver
        );
        transactions.push(txn);

        //Send Txn
        await this.signAndSend_SingleSigner(transactions, signer);
        console.log(`Closeout Completed`);
        resolve(true);
      } catch (error) {
        reject(error);
      }
    });
  }

  //Txn Helpers
  async signAndSend_SingleSigner(
    groupedTxns: Transaction[],
    signer: Account,
    debug_rootPath?: string
  ): Promise<boolean> {
    // eslint-disable-next-line no-async-promise-executor
    return new Promise(async (resolve, reject) => {
      try {
        //Fail Safe
        if (!this._transactions)
          throw new Error("Algorand Transactions not defined");
        if (!this._client) throw new Error("Algorand Client not defined");
        if (!signer) throw new Error("Signer not defined");
        if (!signer.sk) throw new Error("Signer Secret Key is required");

        //Check Txns
        if (groupedTxns.length == 0) throw new Error("No Transactions to sign");
        if (groupedTxns.length > 4)
          throw new Error("Maximum 4 Transactions in a group");

        const signedTxns: Uint8Array[] = [];
        const groupID = algosdk.computeGroupID(groupedTxns);

        for (let i = 0; i < groupedTxns.length; i++) {
          groupedTxns[i].group = groupID;
          const signedTxn: Uint8Array = groupedTxns[i].signTxn(signer.sk);
          signedTxns.push(signedTxn);
        }

        if (debug_rootPath) {
          await this.createDryrun(signedTxns, debug_rootPath);
        }

        //Prep and Send Transactions
        console.log("------------------------------");
        const txnResult = await this._client
          .sendRawTransaction(signedTxns)
          .do();
        await algosdk.waitForConfirmation(
          this._client,
          groupedTxns[0].txID().toString(),
          4
        );
        console.log("------------------------------");
        console.log("Group Transaction ID: " + txnResult.txId);
        for (let i = 0; i < groupedTxns.length; i++) {
          const txnID = groupedTxns[i].txID().toString();
          console.log("Transaction " + i + ": " + txnID);
        }
        console.log("------------------------------");
        resolve(true);
      } catch (error) {
        reject(error);
      }
    });
  }
  async signAndSend_MultiSig(
    groupedTxns: Transaction[],
    signers: Account[],
    mParams: algosdk.MultisigMetadata,
    debug_rootPath?: string
  ): Promise<boolean> {
    // eslint-disable-next-line no-async-promise-executor
    return new Promise(async (resolve, reject) => {
      try {
        //Fail Safe
        if (!this._client) throw new Error("Algorand Client not defined");

        //Check signers
        if (signers.length == 0) throw new Error("No Signers");
        signers.forEach((signer) => {
          if (!signer) throw new Error("Signer not defined");
          if (!signer.sk) throw new Error("Signer Secret Key is required");
        });

        //Check Txns
        if (groupedTxns.length == 0) throw new Error("No Transactions to sign");
        if (groupedTxns.length > 4)
          throw new Error("Maximum 4 Transactions in a group");

        const signedTxns: Uint8Array[] = [];
        const groupID = algosdk.computeGroupID(groupedTxns);

        for (let i = 0; i < groupedTxns.length; i++) {
          groupedTxns[i].group = groupID;

          let signedTxn: Uint8Array = algosdk.signMultisigTransaction(
            groupedTxns[i],
            mParams,
            signers[0].sk
          ).blob;
          for (let j = 1; j < signers.length; j++) {
            signedTxn = algosdk.appendSignMultisigTransaction(
              signedTxn,
              mParams,
              signers[j].sk
            ).blob;
          }
          signedTxns.push(signedTxn);
        }

        if (debug_rootPath) {
          console.log(`Creating Dryrun at ${debug_rootPath}`);
          await this.createDryrun(signedTxns, debug_rootPath);
        }

        //Prep and Send Transactions
        console.log("------------------------------");
        const txnResult = await this._client
          .sendRawTransaction(signedTxns)
          .do();
        await algosdk.waitForConfirmation(
          this._client,
          groupedTxns[0].txID().toString(),
          4
        );
        console.log("------------------------------");
        console.log("Group Transaction ID: " + txnResult.txId);
        for (let i = 0; i < groupedTxns.length; i++) {
          const txnID = groupedTxns[i].txID().toString();
          console.log("Transaction " + i + ": " + txnID);
        }
        console.log("------------------------------");
        resolve(true);
      } catch (error) {
        reject(error);
      }
    });
  }
  async createDryrun(
    rawSignedTxnBuff: Uint8Array[],
    rootPath?: string
  ): Promise<boolean> {
    // eslint-disable-next-line no-async-promise-executor
    return new Promise(async (resolve) => {
      try {
        //Fail Safe
        if (!this._client) throw new Error("Algorand Client not defined");

        //Make sure root path is defined
        if (!rootPath) resolve(false);

        let dryRun = null;

        const txnsDecoded = rawSignedTxnBuff.map((txn) => {
          return algosdk.decodeSignedTransaction(txn);
=======

    private _clientIndexer: algosdk.Indexer | undefined = undefined;
    private _client: algosdk.Algodv2 | undefined = undefined;

    private _accounts: AlgorandAccounts | undefined = undefined;
    private _assets: AlgorandAssets | undefined = undefined;
    private _transactions: AlgorandTxns | undefined = undefined;
    private _bridgeTxnsV1: AlgorandBridgeTxnsV1 | undefined = undefined;

    constructor(config: AlgorandConfig) {
        this._client = GetAlgodClient(config.serverUrl, config.serverPort, config.nativeToken);
        this._clientIndexer = GetAlgodIndexer(config.indexerUrl, config.indexerUrl, config.nativeToken);

        this._accounts = new AlgorandAccounts(this._client);
        this._assets = new AlgorandAssets(this._client);
        this._transactions = new AlgorandTxns(this._client,config.accounts);
        this._bridgeTxnsV1 = new AlgorandBridgeTxnsV1(this._client, config.appProgramId, this._transactions, config.accounts);
    }

    //Getters
    public get client() {
        return this._client;
    }
    public get clientIndexer() {
        return this._clientIndexer;
    }
    public get accounts() {
        return this._accounts;
    }
    public get assets() {
        return this._assets;
    }

    //Check
    public checkHealth(): Promise<{}> {
        return new Promise(async (resolve, reject) => {
            try {
                if (!this._client) throw new Error("Algorand Client not defined");
                let returnValue = await this._client.healthCheck().do();
                resolve(returnValue);
            } catch (error) {
                reject(error);
            }
        });
    }
    public checkVersion(): Promise<{}> {
        return new Promise(async (resolve, reject) => {
            try {
                if (!this._client) throw new Error("Algorand Client not defined");
                let returnValue = await this._client.versionsCheck().do();
                resolve(returnValue);
            } catch (error) {
                reject(error);
            }
        });
    }

    public async createUSDCBridgeTransfer(
        account: AlgorandAccount, 
        fromSymbol: string, 
        toNetwork: string, 
        toAddress: string, 
        tosymbol: string, 
        amount: number,
    ):Promise<Transaction[] |undefined> {
        return new Promise( async (resolve, reject) => {
            try {
                if (!this._client) throw new Error("Algorand Client not defined");
                if (!this._bridgeTxnsV1) throw new Error("Algorand Bridge Txns not defined");

                // Routing 
                const routing = RoutingDefault();
                routing.from.address=account.addr; 
                routing.from.token = fromSymbol;
                routing.from.network = "algorand";

                routing.to.address= toAddress; 
                routing.to.token = tosymbol; 
                routing.to.network = toNetwork; 
                routing.amount = amount; 
                //Get Token
                const asset = BridgeTokens.get("algorand", fromSymbol);
                if (!asset) throw new Error("Asset not found");
                let txn =undefined;    
                if (routing.from.token =="USDC" && routing.to.token == "USDC"){
                     txn = await this._bridgeTxnsV1.HandleUsdcSwap(routing);
                    console.log(`Algorand USDC Transaction Complete`);

                    resolve(txn)
                }
                resolve(txn)

            }catch (err) {
                reject(err)
            }
        })
    }

    
    //Bridge Actions
    public async bridge(account: AlgorandAccount, fromSymbol: string, toNetwork: string, toAddress: string, tosymbol: string, amount: number): Promise<boolean> {
        return new Promise(async (resolve, reject) => {
            try {
                if (!this._client) throw new Error("Algorand Client not defined");
                if (!this._bridgeTxnsV1) throw new Error("Algorand Bridge Txns not defined");

                //Get Token
                const asset = BridgeTokens.get("algorand", fromSymbol);
                // ?? asset should be xsol 
                if (!asset) throw new Error("Asset not found");

                //Get routing
                const routing = RoutingDefault();
                routing.from.address = account.addr;
                routing.from.token = fromSymbol;
                routing.from.network = "algorand";

                routing.to.address = toAddress;
                routing.to.token = tosymbol;
                routing.to.network = toNetwork;
                routing.amount = amount;

                //Run Transaction
          
                    let transactions = await this._bridgeTxnsV1.bridgeTransactions(routing, asset);
                    let result = await this.signAndSend_SingleSigner(transactions, account);
                    console.log(`Algorand Bridge Transaction Complete`);
    
                    resolve(true);
                

                resolve(false); 
            } catch (error) {
                reject(error);
            }
        });
    }

    //Account Actions
    public async fundAccount(funder: AlgorandAccount, account: AlgorandAccount, amount: number): Promise<boolean> {
        return new Promise(async (resolve, reject) => {
            try {
                if (!this._client) throw new Error("Algorand Client not defined");

                //Get routing
                const routing = RoutingDefault();
                routing.from.address = funder.addr;
                routing.from.token = "algo";
                routing.from.network = "algorand";

                routing.to.address = account.addr;
                routing.to.token = "algo";
                routing.to.network = "algorand";

                routing.amount = amount;

                let returnValue = await this.sendAlgo(routing, funder);
                resolve(returnValue);
            } catch (error) {
                reject(error);
            }
        });
    }
    public async fundAccountToken(funder: AlgorandAccount, account: AlgorandAccount, amount: number, symbol: string): Promise<boolean> {
        return new Promise(async (resolve, reject) => {
            try {
                if (!this._client) throw new Error("Algorand Client not defined");

                //Get Token
                const asset = BridgeTokens.get("algorand", symbol);
                if (!asset) throw new Error("Asset not found");

                //Get routing
                const routing = RoutingDefault();
                routing.from.address = funder.addr;
                routing.from.token = symbol;
                routing.from.network = "algorand";

                routing.to.address = account.addr;
                routing.to.token = symbol;
                routing.to.network = "algorand";

                routing.amount = amount;

                let returnValue = await this.sendTokens(routing, funder, asset);
                resolve(returnValue);
            } catch (error) {
                reject(error);
            }
        });
    }

    //Txn Actions
    async sendAlgo(routing: Routing,
        signer: Account,
        debug_rootPath?: string): Promise<boolean> {
        // eslint-disable-next-line no-async-promise-executor
        return new Promise(async (resolve, reject) => {
            try {

                //Fail Safe
                if (!this._transactions) throw new Error("Algorand Transactions not defined");
                if (!signer) throw new Error("Signer is required");

                //Get Txns
                const transactions: Transaction[] = [];
                transactions.push(await this._transactions.sendAlgoTransaction(routing));

                //Send
                await this.signAndSend_SingleSigner(transactions, signer, debug_rootPath)
                resolve(true);

            } catch (error) {
                reject(error);
            }
        });

    }
    async sendTokens(routing: Routing,
        signer: Account,
        token: BridgeToken,
        debug_rootPath?: string): Promise<boolean> {
        // eslint-disable-next-line no-async-promise-executor
        return new Promise(async (resolve, reject) => {
            try {

                //Fail Safe
                if (!this._transactions) throw new Error("Algorand Transactions not defined");
                if (!signer) throw new Error("Signer is required");


                //Get Txn
                console.log(`Sending ${routing.amount} ${token.symbol} from ${routing.from.address} to ${routing.to.address}`);
                const transactions: Transaction[] = [];
                transactions.push(await this._transactions.sendTokensTransaction(routing, token));

                //Send
                await this.signAndSend_SingleSigner(transactions, signer, debug_rootPath)
                console.log(`Txn Completed`);
                resolve(true);

            } catch (error) {
                reject(error);
            }
        });

    }
    async mintTokens(signers: Account[],
        msigParams: algosdk.MultisigMetadata,
        routing: Routing,
        token: BridgeToken,
        debug_rootPath?: string): Promise<boolean> {
        // eslint-disable-next-line no-async-promise-executor
        return new Promise(async (resolve, reject) => {
            try {

                //Fail Safe
                if (!this._transactions) throw new Error("Algorand Transactions not defined");

                //Get Txn
                console.log(`Minting ${routing.amount} ${token.symbol} to ${routing.to.address}`);
                const transactions: Transaction[] = [];
                transactions.push(await this._transactions.sendTokensTransaction(routing, token));

                //Send
                await this.signAndSend_MultiSig(transactions, signers, msigParams, debug_rootPath);
                console.log("Minting Completed")
                resolve(true);

            } catch (error) {
                reject(error);
            }
        });

    }
    async optinToken(signer: Account,
        symbol: string): Promise<boolean> {
        // eslint-disable-next-line no-async-promise-executor
        return new Promise(async (resolve, reject) => {
            try {

                //Get Token
                const token = BridgeTokens.get("algorand", symbol);
                if (!token) throw new Error("Token not found");

                //Fail Safe
                if (!this._transactions) throw new Error("Algorand Transactions not defined");
                if (!token.address) throw new Error("asset_id is required");
                if (typeof token.address !== "number") throw new Error("token address is required in number format");

                //Get Txn
                console.log(`Opting in ${signer.addr} to ${token.address}`);
                const transactions: Transaction[] = [];
                const txn = await this._transactions.optinTransaction(signer.addr, token.address);
                transactions.push(txn);

                //Send Txn
                await this.signAndSend_SingleSigner(transactions, signer);
                console.log(`Optin Completed`);
                resolve(true);

            } catch (error) {
                reject(error);
            }
        });
    }
    async closeOutTokenAccount(signer: Account,
        receiver: string,
        symbol: string): Promise<boolean> {
        // eslint-disable-next-line no-async-promise-executor
        return new Promise(async (resolve, reject) => {
            try {

                //Get Token
                const token = BridgeTokens.get("algorand", symbol);
                if (!token) throw new Error("Token not found");

                //Fail Safe
                if (!this._transactions) throw new Error("Algorand Transactions not defined");
                if (!token.address) throw new Error("asset_id is required");
                if (typeof token.address !== "number") throw new Error("address is required in number format");

                //Get Txns                
                console.log(`Closing out token account for ${signer.addr} to ${receiver}`);
                const transactions: Transaction[] = [];
                const txn = await this._transactions.closeOutTokenTransaction(signer.addr, receiver, token.address);
                transactions.push(txn);

                //Send Txn
                await this.signAndSend_SingleSigner(transactions, signer);
                console.log(`Token Closeout Completed`);
                resolve(true);

            } catch (error) {
                reject(error);
            }
        });
    }
    async closeOutAccount(signer: AlgorandAccount,
        receiver: string): Promise<boolean> {
        // eslint-disable-next-line no-async-promise-executor
        return new Promise(async (resolve, reject) => {
            try {

                //Fail Safe
                if (!this._transactions) throw new Error("Algorand Transactions not defined");

                //Get txns
                console.log(`Closing out token account for ${signer.addr} to ${receiver}`);
                const transactions: Transaction[] = [];
                const txn = await this._transactions.closeOutAccountTransaction(signer.addr, receiver);
                transactions.push(txn);

                //Send Txn
                await this.signAndSend_SingleSigner(transactions, signer);
                console.log(`Closeout Completed`);
                resolve(true);

            } catch (error) {
                reject(error);
            }
        });
    }

    //Txn Helpers
    async signAndSend_SingleSigner(groupedTxns: Transaction[],
        signer: Account,
        debug_rootPath?: string): Promise<boolean> {
        // eslint-disable-next-line no-async-promise-executor
        return new Promise(async (resolve, reject) => {
            try {

                //Fail Safe
                if (!this._transactions) throw new Error("Algorand Transactions not defined");
                if (!this._client) throw new Error("Algorand Client not defined");
                if (!signer) throw new Error("Signer not defined");
                if (!signer.sk) throw new Error("Signer Secret Key is required");

                //Check Txns
                if (groupedTxns.length == 0) throw new Error("No Transactions to sign");
                if (groupedTxns.length > 4) throw new Error("Maximum 4 Transactions in a group");

                const signedTxns: Uint8Array[] = [];
                const groupID = algosdk.computeGroupID(groupedTxns);

                for (let i = 0; i < groupedTxns.length; i++) {
                    groupedTxns[i].group = groupID;
                    const signedTxn: Uint8Array = groupedTxns[i].signTxn(signer.sk);
                    signedTxns.push(signedTxn);
                }

                if (debug_rootPath) {
                    await this.createDryrun(signedTxns, debug_rootPath);
                }

                //Prep and Send Transactions
                console.log('------------------------------')
                const txnResult = await this._client.sendRawTransaction(signedTxns).do();
                await algosdk.waitForConfirmation(this._client, groupedTxns[0].txID().toString(), 4);
                console.log('------------------------------')
                console.log('Group Transaction ID: ' + txnResult.txId);
                for (let i = 0; i < groupedTxns.length; i++) {
                    const txnID = groupedTxns[i].txID().toString();
                    console.log('Transaction ' + i + ': ' + txnID);
                }
                console.log('------------------------------')
                resolve(true);

            } catch (error) {
                reject(error);
            }
        });
    }


    async signAndSend_MultiSig(groupedTxns: Transaction[],
        signers: Account[],
        mParams: algosdk.MultisigMetadata,
        debug_rootPath?: string): Promise<boolean> {
        // eslint-disable-next-line no-async-promise-executor
        return new Promise(async (resolve, reject) => {
            try {

                //Fail Safe
                if (!this._client) throw new Error("Algorand Client not defined");

                //Check signers
                if (signers.length == 0) throw new Error("No Signers");
                signers.forEach((signer) => {
                    if (!signer) throw new Error("Signer not defined");
                    if (!signer.sk) throw new Error("Signer Secret Key is required");
                });

                //Check Txns
                if (groupedTxns.length == 0) throw new Error("No Transactions to sign");
                if (groupedTxns.length > 4) throw new Error("Maximum 4 Transactions in a group");

                const signedTxns: Uint8Array[] = [];
                const groupID = algosdk.computeGroupID(groupedTxns);

                for (let i = 0; i < groupedTxns.length; i++) {
                    groupedTxns[i].group = groupID;

                    let signedTxn: Uint8Array = algosdk.signMultisigTransaction(groupedTxns[i], mParams, signers[0].sk).blob;
                    for (let j = 1; j < signers.length; j++) {
                        signedTxn = algosdk.appendSignMultisigTransaction(signedTxn, mParams, signers[j].sk).blob
                    }
                    signedTxns.push(signedTxn);
                }

                if (debug_rootPath) {
                    console.log(`Creating Dryrun at ${debug_rootPath}`);
                    await this.createDryrun(signedTxns, debug_rootPath);
                }

                //Prep and Send Transactions
                console.log('------------------------------')
                const txnResult = await this._client.sendRawTransaction(signedTxns).do();
                await algosdk.waitForConfirmation(this._client, groupedTxns[0].txID().toString(), 4);
                console.log('------------------------------')
                console.log('Group Transaction ID: ' + txnResult.txId);
                for (let i = 0; i < groupedTxns.length; i++) {
                    const txnID = groupedTxns[i].txID().toString();
                    console.log('Transaction ' + i + ': ' + txnID);
                }
                console.log('------------------------------')
                resolve(true);

            } catch (error) {
                reject(error);
            }
        });
    }
    async createDryrun(rawSignedTxnBuff: Uint8Array[], rootPath?: string): Promise<boolean> {
        // eslint-disable-next-line no-async-promise-executor
        return new Promise(async (resolve) => {
            try {

                //Fail Safe
                if (!this._client) throw new Error("Algorand Client not defined");

                //Make sure root path is defined
                if (!rootPath) resolve(false);

                let dryRun = null;

                const txnsDecoded = rawSignedTxnBuff.map((txn) => {
                    return algosdk.decodeSignedTransaction(txn);
                });

                dryRun = await algosdk.createDryrun({
                    client: this._client,
                    txns: txnsDecoded,
                });

                console.log(rootPath + '/tests/debug/algodebug.msgp');
                await fs.writeFile(rootPath + '/tests/debug/algodebug.msgp', algosdk.encodeObj(dryRun.get_obj_for_encoding(true)), (error: NodeJS.ErrnoException | null) => {
                    if (error) throw error;
                })

                resolve(true);

            } catch (error) {
                console.log(error);
                resolve(false);
            }
        });
    }

    //Account Info
    public async getBalance(address: string): Promise<number> {
        return new Promise(async (resolve, reject) => {
            try {
                if (!this._accounts) throw new Error("Algorand Accounts not defined");
                const balance = await this._accounts.getBalance(address);

                resolve(balance);
            } catch (error) {
                reject(error);
            }
        });
    }
    public async waitForBalance(address: string, expectedAmount: number, timeoutSeconds: number = 60, threshold: number = 0.001, anybalance: boolean = false, noBalance: boolean = false): Promise<number> {
        return new Promise(async (resolve, reject) => {
            try {

                //Get start time & balance
                const start = Date.now();
                let balance = await this.getBalance(address);

                //Loop until balance (or timeout) is reached
                while (true) {

                    //Check break conditions
                    if (anybalance && balance > 0) {
                        break;
                    } else if (noBalance && balance == 0) {
                        break;
                    } else if (Math.abs(balance - expectedAmount) < threshold) {
                        break;
                    }

                    //Log
                    let timeInSeconds = (Date.now() - start) / 1000;
                    LogProgress(`$bal. (${balance}), Timeout in ${Math.round((timeoutSeconds - timeInSeconds)*10)/10}s`);

                    //Check timeout
                    if (Date.now() - start > timeoutSeconds * 1000) {
                        reject(new Error("Timeout waiting for balance"));
                    }

                    //Wait and Check balance
                    await Sleep(1000);
                    balance = await this.getBalance(address);
                }

                //Log
                let timeInSeconds = (Date.now() - start) / 1000;
                LogProgress(`$bal. (${balance}), Timeout in ${Math.round((timeoutSeconds - timeInSeconds)*10)/10}s`);


                resolve(balance);
            } catch (error) {
                reject(error);
            }
>>>>>>> 86af5e52
        });

        dryRun = await algosdk.createDryrun({
          client: this._client,
          txns: txnsDecoded,
        });

        console.log(rootPath + "/tests/debug/algodebug.msgp");
        await fs.writeFile(
          rootPath + "/tests/debug/algodebug.msgp",
          algosdk.encodeObj(dryRun.get_obj_for_encoding(true)),
          (error: NodeJS.ErrnoException | null) => {
            if (error) throw error;
          }
        );

        resolve(true);
      } catch (error) {
        console.log(error);
        resolve(false);
      }
    });
  }

  //Account Info
  public async getBalance(address: string): Promise<number> {
    return new Promise(async (resolve, reject) => {
      try {
        if (!this._accounts) throw new Error("Algorand Accounts not defined");
        const balance = await this._accounts.getBalance(address);

        resolve(balance);
      } catch (error) {
        reject(error);
      }
    });
  }
  public async waitForBalance(
    address: string,
    expectedAmount: number,
    timeoutSeconds: number = 60,
    threshold: number = 0.001,
    anybalance: boolean = false,
    noBalance: boolean = false
  ): Promise<number> {
    return new Promise(async (resolve, reject) => {
      try {
        //Get start time & balance
        const start = Date.now();
        let balance = await this.getBalance(address);

        //Loop until balance (or timeout) is reached
        while (true) {
          //Check break conditions
          if (anybalance && balance > 0) {
            break;
          } else if (noBalance && balance == 0) {
            break;
          } else if (Math.abs(balance - expectedAmount) < threshold) {
            break;
          }

          //Log
          let timeInSeconds = (Date.now() - start) / 1000;
          LogProgress(
            `$bal. (${balance}), Timeout in ${
              Math.round((timeoutSeconds - timeInSeconds) * 10) / 10
            }s`
          );

          //Check timeout
          if (Date.now() - start > timeoutSeconds * 1000) {
            reject(new Error("Timeout waiting for balance"));
          }

          //Wait and Check balance
          await Sleep(1000);
          balance = await this.getBalance(address);
        }

        //Log
        let timeInSeconds = (Date.now() - start) / 1000;
        LogProgress(
          `$bal. (${balance}), Timeout in ${
            Math.round((timeoutSeconds - timeInSeconds) * 10) / 10
          }s`
        );

        resolve(balance);
      } catch (error) {
        reject(error);
      }
    });
  }
  public async waitForMinBalance(
    address: string,
    minAmount: number,
    timeoutSeconds: number = 60
  ): Promise<number> {
    return new Promise(async (resolve, reject) => {
      try {
        //Get start time & balance
        const start = Date.now();
        let balance = await this.getBalance(address);

        //Loop until balance (or timeout) is reached
        while (true) {
          //Check break conditions
          if (balance >= minAmount) {
            break;
          }

          //Log
          let timeInSeconds = (Date.now() - start) / 1000;
          LogProgress(
            `$bal. (${balance}), Timeout in ${
              Math.round((timeoutSeconds - timeInSeconds) * 10) / 10
            }s`
          );

          //Check timeout
          if (Date.now() - start > timeoutSeconds * 1000) {
            reject(new Error("Timeout waiting for balance"));
          }

          //Wait and Check balance
          await Sleep(1000);
          balance = await this.getBalance(address);
        }

        //Log
        let timeInSeconds = (Date.now() - start) / 1000;
        LogProgress(
          `$bal. (${balance}), Timeout in ${
            Math.round((timeoutSeconds - timeInSeconds) * 10) / 10
          }s`
        );

        resolve(balance);
      } catch (error) {
        reject(error);
      }
    });
  }

  public async waitForBalanceChange(
    address: string,
    startingAmount: number,
    timeoutSeconds: number = 60
  ): Promise<number> {
    return new Promise(async (resolve, reject) => {
      try {
        //Get start time & balance
        const start = Date.now();
        let balance = await this.getBalance(address);

        //Loop until balance (or timeout) is reached
        while (true) {
          //Check break conditions
          if (balance != startingAmount) {
            break;
          }

          //Log
          let timeInSeconds = (Date.now() - start) / 1000;
          LogProgress(
            `$bal. (${balance}), Timeout in ${
              Math.round((timeoutSeconds - timeInSeconds) * 10) / 10
            }s`
          );

          //Check timeout
          if (Date.now() - start > timeoutSeconds * 1000) {
            reject(new Error("Timeout waiting for balance"));
          }

          //Wait and Check balance
          await Sleep(1000);
          balance = await this.getBalance(address);
        }

        //Log
        let timeInSeconds = (Date.now() - start) / 1000;
        LogProgress(
          `$bal. (${balance}), Timeout in ${
            Math.round((timeoutSeconds - timeInSeconds) * 10) / 10
          }s`
        );

        resolve(balance);
      } catch (error) {
        reject(error);
      }
    });
  }
  public async getTokenBalance(
    address: string,
    symbol: string
  ): Promise<number> {
    return new Promise(async (resolve, reject) => {
      try {
        if (!this._accounts) throw new Error("Algorand Accounts not defined");

        //Get Token
        const token = BridgeTokens.get("algorand", symbol);
        if (!token) throw new Error("Token not found");
        if (!token.address) throw new Error("mint address is required");
        if (typeof token.address !== "number")
          throw new Error("token address is required in number format");

        //Get Token Balance
        const balance = await this._accounts.getTokensHeld(address, token);
        resolve(balance);
      } catch (error) {
        reject(error);
      }
    });
  }
  public async waitForTokenBalance(
    address: string,
    symbol: string,
    expectedAmount: number,
    timeoutSeconds: number = 60,
    threshold: number = 0.001,
    anybalance: boolean = false,
    noBalance: boolean = false
  ): Promise<number> {
    return new Promise(async (resolve, reject) => {
      try {
        //Get start time & balance
        const start = Date.now();
        let balance = await this.getTokenBalance(address, symbol);

        //Loop until balance (or timeout) is reached
        while (true) {
          //Check break conditions
          if (anybalance && balance > 0) {
            break;
          } else if (noBalance && balance == 0) {
            break;
          } else if (Math.abs(balance - expectedAmount) < threshold) {
            break;
          }

          //Log
          let timeInSeconds = (Date.now() - start) / 1000;
          LogProgress(
            `${symbol} bal. (${balance}), Timeout in ${
              Math.round((timeoutSeconds - timeInSeconds) * 10) / 10
            }s`
          );

          //Check timeout
          if (Date.now() - start > timeoutSeconds * 1000) {
            reject(new Error("Timeout waiting for balance"));
          }

          //Wait and Check balance
          await Sleep(1000);
          balance = await this.getTokenBalance(address, symbol);
        }

        //Final Log
        let timeInSeconds = (Date.now() - start) / 1000;
        LogProgress(
          `${symbol} bal. (${balance}), Timeout in ${
            Math.round((timeoutSeconds - timeInSeconds) * 10) / 10
          }s`
        );

        resolve(balance);
      } catch (error) {
        reject(error);
      }
    });
  }
  public async waitForMinTokenBalance(
    address: string,
    symbol: string,
    minAmount: number,
    timeoutSeconds: number = 60
  ): Promise<number> {
    return new Promise(async (resolve, reject) => {
      try {
        //Get start time & balance
        const start = Date.now();
        let balance = await this.getTokenBalance(address, symbol);

        //Loop until balance (or timeout) is reached
        while (true) {
          //Check break conditions
          if (balance >= minAmount) {
            break;
          }

          //Log
          let timeInSeconds = (Date.now() - start) / 1000;
          LogProgress(
            `${symbol} bal. (${balance}), Timeout in ${
              Math.round((timeoutSeconds - timeInSeconds) * 10) / 10
            }s`
          );

          //Check timeout
          if (Date.now() - start > timeoutSeconds * 1000) {
            reject(new Error("Timeout waiting for balance"));
          }

          //Wait and Check balance
          await Sleep(1000);
          balance = await this.getTokenBalance(address, symbol);
        }

        //Final Log
        let timeInSeconds = (Date.now() - start) / 1000;
        LogProgress(
          `${symbol} bal. (${balance}), Timeout in ${
            Math.round((timeoutSeconds - timeInSeconds) * 10) / 10
          }s`
        );

        resolve(balance);
      } catch (error) {
        reject(error);
      }
    });
  }
  public async waitForTokenBalanceChange(
    address: string,
    symbol: string,
    startingAmount: number,
    timeoutSeconds: number = 60
  ): Promise<number> {
    return new Promise(async (resolve, reject) => {
      try {
        //Get start time & balance
        const start = Date.now();
        let balance = await this.getTokenBalance(address, symbol);

        //Loop until balance (or timeout) is reached
        while (true) {
          //Check break conditions
          if (balance != startingAmount) {
            break;
          }

          //Log
          let timeInSeconds = (Date.now() - start) / 1000;
          LogProgress(
            `${symbol} bal. (${balance}), Timeout in ${
              Math.round((timeoutSeconds - timeInSeconds) * 10) / 10
            }s`
          );

          //Check timeout
          if (Date.now() - start > timeoutSeconds * 1000) {
            reject(new Error("Timeout waiting for balance"));
          }

          //Wait and Check balance
          await Sleep(1000);
          balance = await this.getTokenBalance(address, symbol);
        }

        //Final Log
        let timeInSeconds = (Date.now() - start) / 1000;
        LogProgress(
          `${symbol} bal. (${balance}), Timeout in ${
            Math.round((timeoutSeconds - timeInSeconds) * 10) / 10
          }s`
        );

        resolve(balance);
      } catch (error) {
        reject(error);
      }
    });
  }
}

<<<<<<< HEAD
export const GetAlgodIndexer = (
  url: string,
  port: string | number,
  token = ""
): algosdk.Indexer => {
  // const server = config.algo_client;
  // const port   = config.algo_port;
  const indexer = new algosdk.Indexer(token, url, port);
  indexer.setIntEncoding(algosdk.IntDecoding.MIXED);
  return indexer;
};

export const GetAlgodClient = (
  url: string,
  port: string | number,
  token: string
): algosdk.Algodv2 => {
  const client = new algosdk.Algodv2(token, url, port);
  client.setIntEncoding(algosdk.IntDecoding.MIXED);
  return client;
=======
export const GetAlgodIndexer = (url: string, port: string | number, token = ''): algosdk.Indexer => {
    // const server = config.algo_client;
    // const port   = config.algo_port;
    console.log(`Connecting to Algorand Indexer at ${url}:${port}`)
    const indexer = new algosdk.Indexer(token, url, port);
    indexer.setIntEncoding(algosdk.IntDecoding.MIXED);
    return indexer;
};

export const GetAlgodClient = (url: string, port: string | number, token: string): algosdk.Algodv2 => {
    console.log(`Connecting to Algorand Client at ${url}:${port}`)
    const client = new algosdk.Algodv2(token, url, port);
    client.setIntEncoding(algosdk.IntDecoding.MIXED);
    return client;
>>>>>>> 86af5e52
};<|MERGE_RESOLUTION|>--- conflicted
+++ resolved
@@ -1,611 +1,18 @@
-import * as algosdk from "algosdk";
+import * as algosdk from 'algosdk';
 import { Account, Transaction } from "algosdk";
 import { AlgorandAccount, AlgorandAccounts } from "./accounts";
 import { AlgorandConfig } from "./config";
 import { AlgorandTxns } from "./txns/txns";
 import { AlgorandAssets } from "./assets";
 import { AlgorandBridgeTxnsV1 } from "./txns/bridge";
-<<<<<<< HEAD
-import {
-  BridgeToken,
-  BridgeTokens,
-  Routing,
-  RoutingDefault,
-  Sleep,
-  LogProgress,
-} from "glitter-bridge-common";
-import * as fs from "fs";
-import { revoke } from "@solana/spl-token";
-=======
 import * as fs from 'fs';
 import { BridgeToken, BridgeTokens, LogProgress, Routing, RoutingDefault, Sleep } from '../_common';
->>>>>>> 86af5e52
 
 /**
  * Connection to the Algorand network
- *
+ * 
  */
 export class AlgorandConnect {
-<<<<<<< HEAD
-  private _clientIndexer: algosdk.Indexer | undefined = undefined;
-  private _client: algosdk.Algodv2 | undefined = undefined;
-
-  private _accounts: AlgorandAccounts | undefined = undefined;
-  private _assets: AlgorandAssets | undefined = undefined;
-  private _transactions: AlgorandTxns | undefined = undefined;
-  private _bridgeTxnsV1: AlgorandBridgeTxnsV1 | undefined = undefined;
-
-  constructor(config: AlgorandConfig) {
-    this._client = GetAlgodClient(
-      config.serverUrl,
-      config.serverPort,
-      config.nativeToken
-    );
-    this._clientIndexer = GetAlgodIndexer(
-      config.indexerUrl,
-      config.indexerUrl,
-      config.nativeToken
-    );
-
-    this._accounts = new AlgorandAccounts(this._client);
-    this._assets = new AlgorandAssets(this._client);
-    this._transactions = new AlgorandTxns(this._client);
-    this._bridgeTxnsV1 = new AlgorandBridgeTxnsV1(
-      this._client,
-      config.appProgramId,
-      this._transactions
-    );
-  }
-
-  //Getters
-  public get client() {
-    return this._client;
-  }
-  public get clientIndexer() {
-    return this._clientIndexer;
-  }
-  public get accounts() {
-    return this._accounts;
-  }
-  public get assets() {
-    return this._assets;
-  }
-
-  //Check
-  public checkHealth(): Promise<{}> {
-    return new Promise(async (resolve, reject) => {
-      try {
-        if (!this._client) throw new Error("Algorand Client not defined");
-        let returnValue = await this._client.healthCheck().do();
-        resolve(returnValue);
-      } catch (error) {
-        reject(error);
-      }
-    });
-  }
-  public checkVersion(): Promise<{}> {
-    return new Promise(async (resolve, reject) => {
-      try {
-        if (!this._client) throw new Error("Algorand Client not defined");
-        let returnValue = await this._client.versionsCheck().do();
-        resolve(returnValue);
-      } catch (error) {
-        reject(error);
-      }
-    });
-  }
-
-  public async createUSDCBridgeTransfer(
-    account: AlgorandAccount,
-    fromSymbol: string,
-    toNetwork: string,
-    toAddress: string,
-    tosymbol: string,
-    amount: number,
-    cluster: string
-  ): Promise<Transaction[] | undefined> {
-    return new Promise(async (resolve, reject) => {
-      try {
-        if (!this._client) throw new Error("Algorand Client not defined");
-        if (!this._bridgeTxnsV1)
-          throw new Error("Algorand Bridge Txns not defined");
-
-        // Routing
-        const routing = RoutingDefault();
-        routing.from.address = account.addr;
-        routing.from.token = fromSymbol;
-        routing.from.network = "algorand";
-
-        routing.to.address = toAddress;
-        routing.to.token = tosymbol;
-        routing.to.network = toNetwork;
-        routing.amount = amount;
-        //Get Token
-        const asset = BridgeTokens.get("algorand", fromSymbol);
-        // if (!asset) throw new Error("Asset not found");
-        let txn = undefined;
-        if (routing.from.token == "USDC" && routing.to.token == "USDC") {
-          txn = await this._bridgeTxnsV1.HandleUsdcSwap(routing, cluster);
-          console.log(`Algorand USDC Transaction Complete`);
-          resolve(txn);
-        }
-        resolve(txn);
-      } catch (err) {
-        reject(err);
-      }
-    });
-  }
-
-  //Bridge Actions
-  public async bridge(
-    account: AlgorandAccount,
-    fromSymbol: string,
-    toNetwork: string,
-    toAddress: string,
-    tosymbol: string,
-    amount: number
-  ): Promise<boolean> {
-    return new Promise(async (resolve, reject) => {
-      try {
-        if (!this._client) throw new Error("Algorand Client not defined");
-        if (!this._bridgeTxnsV1)
-          throw new Error("Algorand Bridge Txns not defined");
-
-        //Get Token
-        const asset = BridgeTokens.get("algorand", fromSymbol);
-        // ?? asset should be xsol
-        if (!asset) throw new Error("Asset not found");
-
-        //Get routing
-        const routing = RoutingDefault();
-        routing.from.address = account.addr;
-        routing.from.token = fromSymbol;
-        routing.from.network = "algorand";
-
-        routing.to.address = toAddress;
-        routing.to.token = tosymbol;
-        routing.to.network = toNetwork;
-        routing.amount = amount;
-
-        //Run Transaction
-
-        let transactions = await this._bridgeTxnsV1.bridgeTransactions(
-          routing,
-          asset
-        );
-        let result = await this.signAndSend_SingleSigner(transactions, account);
-        console.log(`Algorand Bridge Transaction Complete`);
-
-        resolve(true);
-
-        resolve(false);
-      } catch (error) {
-        reject(error);
-      }
-    });
-  }
-
-  //Account Actions
-  public async fundAccount(
-    funder: AlgorandAccount,
-    account: AlgorandAccount,
-    amount: number
-  ): Promise<boolean> {
-    return new Promise(async (resolve, reject) => {
-      try {
-        if (!this._client) throw new Error("Algorand Client not defined");
-
-        //Get routing
-        const routing = RoutingDefault();
-        routing.from.address = funder.addr;
-        routing.from.token = "algo";
-        routing.from.network = "algorand";
-
-        routing.to.address = account.addr;
-        routing.to.token = "algo";
-        routing.to.network = "algorand";
-
-        routing.amount = amount;
-
-        let returnValue = await this.sendAlgo(routing, funder);
-        resolve(returnValue);
-      } catch (error) {
-        reject(error);
-      }
-    });
-  }
-  public async fundAccountToken(
-    funder: AlgorandAccount,
-    account: AlgorandAccount,
-    amount: number,
-    symbol: string
-  ): Promise<boolean> {
-    return new Promise(async (resolve, reject) => {
-      try {
-        if (!this._client) throw new Error("Algorand Client not defined");
-
-        //Get Token
-        const asset = BridgeTokens.get("algorand", symbol);
-        if (!asset) throw new Error("Asset not found");
-
-        //Get routing
-        const routing = RoutingDefault();
-        routing.from.address = funder.addr;
-        routing.from.token = symbol;
-        routing.from.network = "algorand";
-
-        routing.to.address = account.addr;
-        routing.to.token = symbol;
-        routing.to.network = "algorand";
-
-        routing.amount = amount;
-
-        let returnValue = await this.sendTokens(routing, funder, asset);
-        resolve(returnValue);
-      } catch (error) {
-        reject(error);
-      }
-    });
-  }
-
-  //Txn Actions
-  async sendAlgo(
-    routing: Routing,
-    signer: Account,
-    debug_rootPath?: string
-  ): Promise<boolean> {
-    // eslint-disable-next-line no-async-promise-executor
-    return new Promise(async (resolve, reject) => {
-      try {
-        //Fail Safe
-        if (!this._transactions)
-          throw new Error("Algorand Transactions not defined");
-        if (!signer) throw new Error("Signer is required");
-
-        //Get Txns
-        const transactions: Transaction[] = [];
-        transactions.push(
-          await this._transactions.sendAlgoTransaction(routing)
-        );
-
-        //Send
-        await this.signAndSend_SingleSigner(
-          transactions,
-          signer,
-          debug_rootPath
-        );
-        resolve(true);
-      } catch (error) {
-        reject(error);
-      }
-    });
-  }
-  async sendTokens(
-    routing: Routing,
-    signer: Account,
-    token: BridgeToken,
-    debug_rootPath?: string
-  ): Promise<boolean> {
-    // eslint-disable-next-line no-async-promise-executor
-    return new Promise(async (resolve, reject) => {
-      try {
-        //Fail Safe
-        if (!this._transactions)
-          throw new Error("Algorand Transactions not defined");
-        if (!signer) throw new Error("Signer is required");
-
-        //Get Txn
-        console.log(
-          `Sending ${routing.amount} ${token.symbol} from ${routing.from.address} to ${routing.to.address}`
-        );
-        const transactions: Transaction[] = [];
-        transactions.push(
-          await this._transactions.sendTokensTransaction(routing, token)
-        );
-
-        //Send
-        await this.signAndSend_SingleSigner(
-          transactions,
-          signer,
-          debug_rootPath
-        );
-        console.log(`Txn Completed`);
-        resolve(true);
-      } catch (error) {
-        reject(error);
-      }
-    });
-  }
-  async mintTokens(
-    signers: Account[],
-    msigParams: algosdk.MultisigMetadata,
-    routing: Routing,
-    token: BridgeToken,
-    debug_rootPath?: string
-  ): Promise<boolean> {
-    // eslint-disable-next-line no-async-promise-executor
-    return new Promise(async (resolve, reject) => {
-      try {
-        //Fail Safe
-        if (!this._transactions)
-          throw new Error("Algorand Transactions not defined");
-
-        //Get Txn
-        console.log(
-          `Minting ${routing.amount} ${token.symbol} to ${routing.to.address}`
-        );
-        const transactions: Transaction[] = [];
-        transactions.push(
-          await this._transactions.sendTokensTransaction(routing, token)
-        );
-
-        //Send
-        await this.signAndSend_MultiSig(
-          transactions,
-          signers,
-          msigParams,
-          debug_rootPath
-        );
-        console.log("Minting Completed");
-        resolve(true);
-      } catch (error) {
-        reject(error);
-      }
-    });
-  }
-  async optinToken(signer: Account, symbol: string): Promise<boolean> {
-    // eslint-disable-next-line no-async-promise-executor
-    return new Promise(async (resolve, reject) => {
-      try {
-        //Get Token
-        const token = BridgeTokens.get("algorand", symbol);
-        if (!token) throw new Error("Token not found");
-
-        //Fail Safe
-        if (!this._transactions)
-          throw new Error("Algorand Transactions not defined");
-        if (!token.address) throw new Error("asset_id is required");
-        if (typeof token.address !== "number")
-          throw new Error("token address is required in number format");
-
-        //Get Txn
-        console.log(`Opting in ${signer.addr} to ${token.address}`);
-        const transactions: Transaction[] = [];
-        const txn = await this._transactions.optinTransaction(
-          signer.addr,
-          token.address
-        );
-        transactions.push(txn);
-
-        //Send Txn
-        await this.signAndSend_SingleSigner(transactions, signer);
-        console.log(`Optin Completed`);
-        resolve(true);
-      } catch (error) {
-        reject(error);
-      }
-    });
-  }
-  async closeOutTokenAccount(
-    signer: Account,
-    receiver: string,
-    symbol: string
-  ): Promise<boolean> {
-    // eslint-disable-next-line no-async-promise-executor
-    return new Promise(async (resolve, reject) => {
-      try {
-        //Get Token
-        const token = BridgeTokens.get("algorand", symbol);
-        if (!token) throw new Error("Token not found");
-
-        //Fail Safe
-        if (!this._transactions)
-          throw new Error("Algorand Transactions not defined");
-        if (!token.address) throw new Error("asset_id is required");
-        if (typeof token.address !== "number")
-          throw new Error("address is required in number format");
-
-        //Get Txns
-        console.log(
-          `Closing out token account for ${signer.addr} to ${receiver}`
-        );
-        const transactions: Transaction[] = [];
-        const txn = await this._transactions.closeOutTokenTransaction(
-          signer.addr,
-          receiver,
-          token.address
-        );
-        transactions.push(txn);
-
-        //Send Txn
-        await this.signAndSend_SingleSigner(transactions, signer);
-        console.log(`Token Closeout Completed`);
-        resolve(true);
-      } catch (error) {
-        reject(error);
-      }
-    });
-  }
-  async closeOutAccount(
-    signer: AlgorandAccount,
-    receiver: string
-  ): Promise<boolean> {
-    // eslint-disable-next-line no-async-promise-executor
-    return new Promise(async (resolve, reject) => {
-      try {
-        //Fail Safe
-        if (!this._transactions)
-          throw new Error("Algorand Transactions not defined");
-
-        //Get txns
-        console.log(
-          `Closing out token account for ${signer.addr} to ${receiver}`
-        );
-        const transactions: Transaction[] = [];
-        const txn = await this._transactions.closeOutAccountTransaction(
-          signer.addr,
-          receiver
-        );
-        transactions.push(txn);
-
-        //Send Txn
-        await this.signAndSend_SingleSigner(transactions, signer);
-        console.log(`Closeout Completed`);
-        resolve(true);
-      } catch (error) {
-        reject(error);
-      }
-    });
-  }
-
-  //Txn Helpers
-  async signAndSend_SingleSigner(
-    groupedTxns: Transaction[],
-    signer: Account,
-    debug_rootPath?: string
-  ): Promise<boolean> {
-    // eslint-disable-next-line no-async-promise-executor
-    return new Promise(async (resolve, reject) => {
-      try {
-        //Fail Safe
-        if (!this._transactions)
-          throw new Error("Algorand Transactions not defined");
-        if (!this._client) throw new Error("Algorand Client not defined");
-        if (!signer) throw new Error("Signer not defined");
-        if (!signer.sk) throw new Error("Signer Secret Key is required");
-
-        //Check Txns
-        if (groupedTxns.length == 0) throw new Error("No Transactions to sign");
-        if (groupedTxns.length > 4)
-          throw new Error("Maximum 4 Transactions in a group");
-
-        const signedTxns: Uint8Array[] = [];
-        const groupID = algosdk.computeGroupID(groupedTxns);
-
-        for (let i = 0; i < groupedTxns.length; i++) {
-          groupedTxns[i].group = groupID;
-          const signedTxn: Uint8Array = groupedTxns[i].signTxn(signer.sk);
-          signedTxns.push(signedTxn);
-        }
-
-        if (debug_rootPath) {
-          await this.createDryrun(signedTxns, debug_rootPath);
-        }
-
-        //Prep and Send Transactions
-        console.log("------------------------------");
-        const txnResult = await this._client
-          .sendRawTransaction(signedTxns)
-          .do();
-        await algosdk.waitForConfirmation(
-          this._client,
-          groupedTxns[0].txID().toString(),
-          4
-        );
-        console.log("------------------------------");
-        console.log("Group Transaction ID: " + txnResult.txId);
-        for (let i = 0; i < groupedTxns.length; i++) {
-          const txnID = groupedTxns[i].txID().toString();
-          console.log("Transaction " + i + ": " + txnID);
-        }
-        console.log("------------------------------");
-        resolve(true);
-      } catch (error) {
-        reject(error);
-      }
-    });
-  }
-  async signAndSend_MultiSig(
-    groupedTxns: Transaction[],
-    signers: Account[],
-    mParams: algosdk.MultisigMetadata,
-    debug_rootPath?: string
-  ): Promise<boolean> {
-    // eslint-disable-next-line no-async-promise-executor
-    return new Promise(async (resolve, reject) => {
-      try {
-        //Fail Safe
-        if (!this._client) throw new Error("Algorand Client not defined");
-
-        //Check signers
-        if (signers.length == 0) throw new Error("No Signers");
-        signers.forEach((signer) => {
-          if (!signer) throw new Error("Signer not defined");
-          if (!signer.sk) throw new Error("Signer Secret Key is required");
-        });
-
-        //Check Txns
-        if (groupedTxns.length == 0) throw new Error("No Transactions to sign");
-        if (groupedTxns.length > 4)
-          throw new Error("Maximum 4 Transactions in a group");
-
-        const signedTxns: Uint8Array[] = [];
-        const groupID = algosdk.computeGroupID(groupedTxns);
-
-        for (let i = 0; i < groupedTxns.length; i++) {
-          groupedTxns[i].group = groupID;
-
-          let signedTxn: Uint8Array = algosdk.signMultisigTransaction(
-            groupedTxns[i],
-            mParams,
-            signers[0].sk
-          ).blob;
-          for (let j = 1; j < signers.length; j++) {
-            signedTxn = algosdk.appendSignMultisigTransaction(
-              signedTxn,
-              mParams,
-              signers[j].sk
-            ).blob;
-          }
-          signedTxns.push(signedTxn);
-        }
-
-        if (debug_rootPath) {
-          console.log(`Creating Dryrun at ${debug_rootPath}`);
-          await this.createDryrun(signedTxns, debug_rootPath);
-        }
-
-        //Prep and Send Transactions
-        console.log("------------------------------");
-        const txnResult = await this._client
-          .sendRawTransaction(signedTxns)
-          .do();
-        await algosdk.waitForConfirmation(
-          this._client,
-          groupedTxns[0].txID().toString(),
-          4
-        );
-        console.log("------------------------------");
-        console.log("Group Transaction ID: " + txnResult.txId);
-        for (let i = 0; i < groupedTxns.length; i++) {
-          const txnID = groupedTxns[i].txID().toString();
-          console.log("Transaction " + i + ": " + txnID);
-        }
-        console.log("------------------------------");
-        resolve(true);
-      } catch (error) {
-        reject(error);
-      }
-    });
-  }
-  async createDryrun(
-    rawSignedTxnBuff: Uint8Array[],
-    rootPath?: string
-  ): Promise<boolean> {
-    // eslint-disable-next-line no-async-promise-executor
-    return new Promise(async (resolve) => {
-      try {
-        //Fail Safe
-        if (!this._client) throw new Error("Algorand Client not defined");
-
-        //Make sure root path is defined
-        if (!rootPath) resolve(false);
-
-        let dryRun = null;
-
-        const txnsDecoded = rawSignedTxnBuff.map((txn) => {
-          return algosdk.decodeSignedTransaction(txn);
-=======
 
     private _clientIndexer: algosdk.Indexer | undefined = undefined;
     private _client: algosdk.Algodv2 | undefined = undefined;
@@ -1171,409 +578,239 @@
             } catch (error) {
                 reject(error);
             }
->>>>>>> 86af5e52
-        });
-
-        dryRun = await algosdk.createDryrun({
-          client: this._client,
-          txns: txnsDecoded,
-        });
-
-        console.log(rootPath + "/tests/debug/algodebug.msgp");
-        await fs.writeFile(
-          rootPath + "/tests/debug/algodebug.msgp",
-          algosdk.encodeObj(dryRun.get_obj_for_encoding(true)),
-          (error: NodeJS.ErrnoException | null) => {
-            if (error) throw error;
-          }
-        );
-
-        resolve(true);
-      } catch (error) {
-        console.log(error);
-        resolve(false);
-      }
-    });
-  }
-
-  //Account Info
-  public async getBalance(address: string): Promise<number> {
-    return new Promise(async (resolve, reject) => {
-      try {
-        if (!this._accounts) throw new Error("Algorand Accounts not defined");
-        const balance = await this._accounts.getBalance(address);
-
-        resolve(balance);
-      } catch (error) {
-        reject(error);
-      }
-    });
-  }
-  public async waitForBalance(
-    address: string,
-    expectedAmount: number,
-    timeoutSeconds: number = 60,
-    threshold: number = 0.001,
-    anybalance: boolean = false,
-    noBalance: boolean = false
-  ): Promise<number> {
-    return new Promise(async (resolve, reject) => {
-      try {
-        //Get start time & balance
-        const start = Date.now();
-        let balance = await this.getBalance(address);
-
-        //Loop until balance (or timeout) is reached
-        while (true) {
-          //Check break conditions
-          if (anybalance && balance > 0) {
-            break;
-          } else if (noBalance && balance == 0) {
-            break;
-          } else if (Math.abs(balance - expectedAmount) < threshold) {
-            break;
-          }
-
-          //Log
-          let timeInSeconds = (Date.now() - start) / 1000;
-          LogProgress(
-            `$bal. (${balance}), Timeout in ${
-              Math.round((timeoutSeconds - timeInSeconds) * 10) / 10
-            }s`
-          );
-
-          //Check timeout
-          if (Date.now() - start > timeoutSeconds * 1000) {
-            reject(new Error("Timeout waiting for balance"));
-          }
-
-          //Wait and Check balance
-          await Sleep(1000);
-          balance = await this.getBalance(address);
-        }
-
-        //Log
-        let timeInSeconds = (Date.now() - start) / 1000;
-        LogProgress(
-          `$bal. (${balance}), Timeout in ${
-            Math.round((timeoutSeconds - timeInSeconds) * 10) / 10
-          }s`
-        );
-
-        resolve(balance);
-      } catch (error) {
-        reject(error);
-      }
-    });
-  }
-  public async waitForMinBalance(
-    address: string,
-    minAmount: number,
-    timeoutSeconds: number = 60
-  ): Promise<number> {
-    return new Promise(async (resolve, reject) => {
-      try {
-        //Get start time & balance
-        const start = Date.now();
-        let balance = await this.getBalance(address);
-
-        //Loop until balance (or timeout) is reached
-        while (true) {
-          //Check break conditions
-          if (balance >= minAmount) {
-            break;
-          }
-
-          //Log
-          let timeInSeconds = (Date.now() - start) / 1000;
-          LogProgress(
-            `$bal. (${balance}), Timeout in ${
-              Math.round((timeoutSeconds - timeInSeconds) * 10) / 10
-            }s`
-          );
-
-          //Check timeout
-          if (Date.now() - start > timeoutSeconds * 1000) {
-            reject(new Error("Timeout waiting for balance"));
-          }
-
-          //Wait and Check balance
-          await Sleep(1000);
-          balance = await this.getBalance(address);
-        }
-
-        //Log
-        let timeInSeconds = (Date.now() - start) / 1000;
-        LogProgress(
-          `$bal. (${balance}), Timeout in ${
-            Math.round((timeoutSeconds - timeInSeconds) * 10) / 10
-          }s`
-        );
-
-        resolve(balance);
-      } catch (error) {
-        reject(error);
-      }
-    });
-  }
-
-  public async waitForBalanceChange(
-    address: string,
-    startingAmount: number,
-    timeoutSeconds: number = 60
-  ): Promise<number> {
-    return new Promise(async (resolve, reject) => {
-      try {
-        //Get start time & balance
-        const start = Date.now();
-        let balance = await this.getBalance(address);
-
-        //Loop until balance (or timeout) is reached
-        while (true) {
-          //Check break conditions
-          if (balance != startingAmount) {
-            break;
-          }
-
-          //Log
-          let timeInSeconds = (Date.now() - start) / 1000;
-          LogProgress(
-            `$bal. (${balance}), Timeout in ${
-              Math.round((timeoutSeconds - timeInSeconds) * 10) / 10
-            }s`
-          );
-
-          //Check timeout
-          if (Date.now() - start > timeoutSeconds * 1000) {
-            reject(new Error("Timeout waiting for balance"));
-          }
-
-          //Wait and Check balance
-          await Sleep(1000);
-          balance = await this.getBalance(address);
-        }
-
-        //Log
-        let timeInSeconds = (Date.now() - start) / 1000;
-        LogProgress(
-          `$bal. (${balance}), Timeout in ${
-            Math.round((timeoutSeconds - timeInSeconds) * 10) / 10
-          }s`
-        );
-
-        resolve(balance);
-      } catch (error) {
-        reject(error);
-      }
-    });
-  }
-  public async getTokenBalance(
-    address: string,
-    symbol: string
-  ): Promise<number> {
-    return new Promise(async (resolve, reject) => {
-      try {
-        if (!this._accounts) throw new Error("Algorand Accounts not defined");
-
-        //Get Token
-        const token = BridgeTokens.get("algorand", symbol);
-        if (!token) throw new Error("Token not found");
-        if (!token.address) throw new Error("mint address is required");
-        if (typeof token.address !== "number")
-          throw new Error("token address is required in number format");
-
-        //Get Token Balance
-        const balance = await this._accounts.getTokensHeld(address, token);
-        resolve(balance);
-      } catch (error) {
-        reject(error);
-      }
-    });
-  }
-  public async waitForTokenBalance(
-    address: string,
-    symbol: string,
-    expectedAmount: number,
-    timeoutSeconds: number = 60,
-    threshold: number = 0.001,
-    anybalance: boolean = false,
-    noBalance: boolean = false
-  ): Promise<number> {
-    return new Promise(async (resolve, reject) => {
-      try {
-        //Get start time & balance
-        const start = Date.now();
-        let balance = await this.getTokenBalance(address, symbol);
-
-        //Loop until balance (or timeout) is reached
-        while (true) {
-          //Check break conditions
-          if (anybalance && balance > 0) {
-            break;
-          } else if (noBalance && balance == 0) {
-            break;
-          } else if (Math.abs(balance - expectedAmount) < threshold) {
-            break;
-          }
-
-          //Log
-          let timeInSeconds = (Date.now() - start) / 1000;
-          LogProgress(
-            `${symbol} bal. (${balance}), Timeout in ${
-              Math.round((timeoutSeconds - timeInSeconds) * 10) / 10
-            }s`
-          );
-
-          //Check timeout
-          if (Date.now() - start > timeoutSeconds * 1000) {
-            reject(new Error("Timeout waiting for balance"));
-          }
-
-          //Wait and Check balance
-          await Sleep(1000);
-          balance = await this.getTokenBalance(address, symbol);
-        }
-
-        //Final Log
-        let timeInSeconds = (Date.now() - start) / 1000;
-        LogProgress(
-          `${symbol} bal. (${balance}), Timeout in ${
-            Math.round((timeoutSeconds - timeInSeconds) * 10) / 10
-          }s`
-        );
-
-        resolve(balance);
-      } catch (error) {
-        reject(error);
-      }
-    });
-  }
-  public async waitForMinTokenBalance(
-    address: string,
-    symbol: string,
-    minAmount: number,
-    timeoutSeconds: number = 60
-  ): Promise<number> {
-    return new Promise(async (resolve, reject) => {
-      try {
-        //Get start time & balance
-        const start = Date.now();
-        let balance = await this.getTokenBalance(address, symbol);
-
-        //Loop until balance (or timeout) is reached
-        while (true) {
-          //Check break conditions
-          if (balance >= minAmount) {
-            break;
-          }
-
-          //Log
-          let timeInSeconds = (Date.now() - start) / 1000;
-          LogProgress(
-            `${symbol} bal. (${balance}), Timeout in ${
-              Math.round((timeoutSeconds - timeInSeconds) * 10) / 10
-            }s`
-          );
-
-          //Check timeout
-          if (Date.now() - start > timeoutSeconds * 1000) {
-            reject(new Error("Timeout waiting for balance"));
-          }
-
-          //Wait and Check balance
-          await Sleep(1000);
-          balance = await this.getTokenBalance(address, symbol);
-        }
-
-        //Final Log
-        let timeInSeconds = (Date.now() - start) / 1000;
-        LogProgress(
-          `${symbol} bal. (${balance}), Timeout in ${
-            Math.round((timeoutSeconds - timeInSeconds) * 10) / 10
-          }s`
-        );
-
-        resolve(balance);
-      } catch (error) {
-        reject(error);
-      }
-    });
-  }
-  public async waitForTokenBalanceChange(
-    address: string,
-    symbol: string,
-    startingAmount: number,
-    timeoutSeconds: number = 60
-  ): Promise<number> {
-    return new Promise(async (resolve, reject) => {
-      try {
-        //Get start time & balance
-        const start = Date.now();
-        let balance = await this.getTokenBalance(address, symbol);
-
-        //Loop until balance (or timeout) is reached
-        while (true) {
-          //Check break conditions
-          if (balance != startingAmount) {
-            break;
-          }
-
-          //Log
-          let timeInSeconds = (Date.now() - start) / 1000;
-          LogProgress(
-            `${symbol} bal. (${balance}), Timeout in ${
-              Math.round((timeoutSeconds - timeInSeconds) * 10) / 10
-            }s`
-          );
-
-          //Check timeout
-          if (Date.now() - start > timeoutSeconds * 1000) {
-            reject(new Error("Timeout waiting for balance"));
-          }
-
-          //Wait and Check balance
-          await Sleep(1000);
-          balance = await this.getTokenBalance(address, symbol);
-        }
-
-        //Final Log
-        let timeInSeconds = (Date.now() - start) / 1000;
-        LogProgress(
-          `${symbol} bal. (${balance}), Timeout in ${
-            Math.round((timeoutSeconds - timeInSeconds) * 10) / 10
-          }s`
-        );
-
-        resolve(balance);
-      } catch (error) {
-        reject(error);
-      }
-    });
-  }
+        });
+    }
+    public async waitForMinBalance(address: string, minAmount: number, timeoutSeconds: number = 60): Promise<number> {
+        return new Promise(async (resolve, reject) => {
+            try {
+
+                //Get start time & balance
+                const start = Date.now();
+                let balance = await this.getBalance(address);
+
+                //Loop until balance (or timeout) is reached
+                while (true) {
+
+                    //Check break conditions
+                    if (balance >= minAmount) {
+                        break;
+                    }
+
+                    //Log
+                    let timeInSeconds = (Date.now() - start) / 1000;
+                    LogProgress(`$bal. (${balance}), Timeout in ${Math.round((timeoutSeconds - timeInSeconds)*10)/10}s`);
+
+                    //Check timeout
+                    if (Date.now() - start > timeoutSeconds * 1000) {
+                        reject(new Error("Timeout waiting for balance"));
+                    }
+
+                    //Wait and Check balance
+                    await Sleep(1000);
+                    balance = await this.getBalance(address);
+                }
+
+                //Log
+                let timeInSeconds = (Date.now() - start) / 1000;
+                LogProgress(`$bal. (${balance}), Timeout in ${Math.round((timeoutSeconds - timeInSeconds)*10)/10}s`);
+
+
+                resolve(balance);
+            } catch (error) {
+                reject(error);
+            }
+        });
+    }
+
+    public async waitForBalanceChange(address: string, startingAmount: number, timeoutSeconds: number = 60): Promise<number> {
+        return new Promise(async (resolve, reject) => {
+            try {
+
+                //Get start time & balance
+                const start = Date.now();
+                let balance = await this.getBalance(address);
+
+                //Loop until balance (or timeout) is reached
+                while (true) {
+
+                    //Check break conditions
+                    if (balance != startingAmount) {
+                        break;
+                    }
+
+                    //Log
+                    let timeInSeconds = (Date.now() - start) / 1000;
+                    LogProgress(`$bal. (${balance}), Timeout in ${Math.round((timeoutSeconds - timeInSeconds)*10)/10}s`);
+
+                    //Check timeout
+                    if (Date.now() - start > timeoutSeconds * 1000) {
+                        reject(new Error("Timeout waiting for balance"));
+                    }
+
+                    //Wait and Check balance
+                    await Sleep(1000);
+                    balance = await this.getBalance(address);
+                }
+
+                //Log
+                let timeInSeconds = (Date.now() - start) / 1000;
+                LogProgress(`$bal. (${balance}), Timeout in ${Math.round((timeoutSeconds - timeInSeconds)*10)/10}s`);
+
+
+                resolve(balance);
+            } catch (error) {
+                reject(error);
+            }
+        });
+    }
+    public async getTokenBalance(address: string, symbol: string): Promise<number> {
+        return new Promise(async (resolve, reject) => {
+            try {
+                if (!this._accounts) throw new Error("Algorand Accounts not defined");
+
+                //Get Token
+                const token = BridgeTokens.get("algorand", symbol);
+                if (!token) throw new Error("Token not found");
+                if (!token.address) throw new Error("mint address is required");
+                if (typeof token.address !== "number") throw new Error("token address is required in number format");
+
+                //Get Token Balance
+                const balance = await this._accounts.getTokensHeld(address, token);
+                resolve(balance);
+            } catch (error) {
+                reject(error);
+            }
+        });
+    }
+    public async waitForTokenBalance(address: string, symbol: string, expectedAmount: number, timeoutSeconds: number = 60, threshold: number = 0.001,anybalance: boolean = false, noBalance: boolean = false): Promise<number> {
+        return new Promise(async (resolve, reject) => {
+            try {
+
+                //Get start time & balance
+                const start = Date.now();
+                let balance = await this.getTokenBalance(address, symbol);
+
+                //Loop until balance (or timeout) is reached
+                while (true) {
+
+                    //Check break conditions
+                    if (anybalance && balance > 0) {
+                        break;
+                    } else if (noBalance && balance == 0) {
+                        break;
+                    } else if (Math.abs(balance - expectedAmount) < threshold) {
+                        break;
+                    }
+
+                    //Log
+                    let timeInSeconds = (Date.now() - start) / 1000;
+                    LogProgress(`${symbol} bal. (${balance}), Timeout in ${Math.round((timeoutSeconds - timeInSeconds)*10)/10}s`);
+                   
+                    //Check timeout
+                    if (Date.now() - start > timeoutSeconds * 1000) {
+                        reject(new Error("Timeout waiting for balance"));
+                    }
+
+                    //Wait and Check balance
+                    await Sleep(1000);
+                    balance = await this.getTokenBalance(address, symbol);
+                }
+
+                //Final Log
+                let timeInSeconds = (Date.now() - start) / 1000;
+                LogProgress(`${symbol} bal. (${balance}), Timeout in ${Math.round((timeoutSeconds - timeInSeconds)*10)/10}s`);
+                   
+
+                resolve(balance);
+            } catch (error) {
+                reject(error);
+            }
+        });
+    }
+    public async waitForMinTokenBalance(address: string, symbol: string, minAmount: number, timeoutSeconds: number = 60): Promise<number> {
+        return new Promise(async (resolve, reject) => {
+            try {
+
+                //Get start time & balance
+                const start = Date.now();
+                let balance = await this.getTokenBalance(address, symbol);
+
+                //Loop until balance (or timeout) is reached
+                while (true) {
+
+                    //Check break conditions
+                    if (balance  >= minAmount) {
+                        break;
+                    }
+
+                    //Log
+                    let timeInSeconds = (Date.now() - start) / 1000;
+                    LogProgress(`${symbol} bal. (${balance}), Timeout in ${Math.round((timeoutSeconds - timeInSeconds)*10)/10}s`);
+                   
+                    //Check timeout
+                    if (Date.now() - start > timeoutSeconds * 1000) {
+                        reject(new Error("Timeout waiting for balance"));
+                    }
+
+                    //Wait and Check balance
+                    await Sleep(1000);
+                    balance = await this.getTokenBalance(address, symbol);
+                }
+
+                //Final Log
+                let timeInSeconds = (Date.now() - start) / 1000;
+                LogProgress(`${symbol} bal. (${balance}), Timeout in ${Math.round((timeoutSeconds - timeInSeconds)*10)/10}s`);
+                   
+                resolve(balance);
+            } catch (error) {
+                reject(error);
+            }
+        });
+    }
+    public async waitForTokenBalanceChange(address: string, symbol: string, startingAmount: number, timeoutSeconds: number = 60): Promise<number> {
+        return new Promise(async (resolve, reject) => {
+            try {
+
+                //Get start time & balance
+                const start = Date.now();
+                let balance = await this.getTokenBalance(address, symbol);
+
+                //Loop until balance (or timeout) is reached
+                while (true) {
+
+                    //Check break conditions
+                    if (balance  != startingAmount) {
+                        break;
+                    }
+
+                    //Log
+                    let timeInSeconds = (Date.now() - start) / 1000;
+                    LogProgress(`${symbol} bal. (${balance}), Timeout in ${Math.round((timeoutSeconds - timeInSeconds)*10)/10}s`);
+                   
+                    //Check timeout
+                    if (Date.now() - start > timeoutSeconds * 1000) {
+                        reject(new Error("Timeout waiting for balance"));
+                    }
+
+                    //Wait and Check balance
+                    await Sleep(1000);
+                    balance = await this.getTokenBalance(address, symbol);
+                }
+
+                //Final Log
+                let timeInSeconds = (Date.now() - start) / 1000;
+                LogProgress(`${symbol} bal. (${balance}), Timeout in ${Math.round((timeoutSeconds - timeInSeconds)*10)/10}s`);
+                   
+                resolve(balance);
+            } catch (error) {
+                reject(error);
+            }
+        });
+    }
+
+
 }
 
-<<<<<<< HEAD
-export const GetAlgodIndexer = (
-  url: string,
-  port: string | number,
-  token = ""
-): algosdk.Indexer => {
-  // const server = config.algo_client;
-  // const port   = config.algo_port;
-  const indexer = new algosdk.Indexer(token, url, port);
-  indexer.setIntEncoding(algosdk.IntDecoding.MIXED);
-  return indexer;
-};
-
-export const GetAlgodClient = (
-  url: string,
-  port: string | number,
-  token: string
-): algosdk.Algodv2 => {
-  const client = new algosdk.Algodv2(token, url, port);
-  client.setIntEncoding(algosdk.IntDecoding.MIXED);
-  return client;
-=======
 export const GetAlgodIndexer = (url: string, port: string | number, token = ''): algosdk.Indexer => {
     // const server = config.algo_client;
     // const port   = config.algo_port;
@@ -1588,5 +825,4 @@
     const client = new algosdk.Algodv2(token, url, port);
     client.setIntEncoding(algosdk.IntDecoding.MIXED);
     return client;
->>>>>>> 86af5e52
 };