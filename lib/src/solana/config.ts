import { BridgeToken } from "../_common";

export type SolanaConfig = {
<<<<<<< HEAD
  name: string;
  server: string;
  programAddress: string;
};
=======
    name: string;
    server: string;
    accounts: SolanaAccountsConfig;
    tokens: BridgeToken[];
  };  
  export type SolanaAccountsConfig = {
    bridgeProgram: string;
    vestingProgram: string;
    owner: string;
    usdcReceiver: string;
    usdcDeposit: string;
    memoProgram: string;
}
>>>>>>> 86af5e52
<|MERGE_RESOLUTION|>--- conflicted
+++ resolved
@@ -1,12 +1,6 @@
 import { BridgeToken } from "../_common";
 
 export type SolanaConfig = {
-<<<<<<< HEAD
-  name: string;
-  server: string;
-  programAddress: string;
-};
-=======
     name: string;
     server: string;
     accounts: SolanaAccountsConfig;
@@ -19,5 +13,4 @@
     usdcReceiver: string;
     usdcDeposit: string;
     memoProgram: string;
-}
->>>>>>> 86af5e52
+}