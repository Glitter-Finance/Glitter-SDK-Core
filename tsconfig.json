{
  "compilerOptions": {
    "target": "es2016",
    "module": "commonjs",
    "declaration": true,
    "outDir": "./dist",
    "strict": true,
    "skipLibCheck": true,
    "lib": [
      // ... other libs
      "ES2021.String",
      "dom"
    ],
    "resolveJsonModule": true,
    "esModuleInterop": true,
  },
<<<<<<< HEAD
  "include": ["src","src/*.d.ts"],
  "exclude": ["node_modules", "**/__tests__/*"],
  "types": ["webrtc"]
}

/*
"@solana/spl-token": "^0.3.6", //0.1.3
"@solana/web3.js": "^1.65.0",    //1.30.2
*/
=======
  "include": [
    "src"
  ],
  "exclude": [
    "node_modules",
    "**/__tests__/*"
  ],
  "types": [
    "webrtc"
  ],
  "files": [
    "src/lib/chains/tron/abi/TokenBridge.json",
    "src/lib/chains/tron/abi/TRC20Detailed.json",
  ]
}
>>>>>>> e0d90a87
<|MERGE_RESOLUTION|>--- conflicted
+++ resolved
@@ -14,17 +14,6 @@
     "resolveJsonModule": true,
     "esModuleInterop": true,
   },
-<<<<<<< HEAD
-  "include": ["src","src/*.d.ts"],
-  "exclude": ["node_modules", "**/__tests__/*"],
-  "types": ["webrtc"]
-}
-
-/*
-"@solana/spl-token": "^0.3.6", //0.1.3
-"@solana/web3.js": "^1.65.0",    //1.30.2
-*/
-=======
   "include": [
     "src"
   ],
@@ -39,5 +28,4 @@
     "src/lib/chains/tron/abi/TokenBridge.json",
     "src/lib/chains/tron/abi/TRC20Detailed.json",
   ]
-}
->>>>>>> e0d90a87
+}